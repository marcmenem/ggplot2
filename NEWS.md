# ggplot2 3.3.0

<<<<<<< HEAD
This is a minor release but does contain a range of substantial new features, 
along with the standard bug fixes. The release contains a few visual breaking
changes, along with breaking changes for extension developers due to a shift in
internal representation of the position scales and their axes. No user breaking
changes are included.

This release also adds Dewey Dunnington (@paleolimbot) to the core team.

## Breaking changes
There are no user-facing breaking changes, but a change in some internal 
representations that extension developers may have relied on, along with a few 
breaking visual changes which may cause visual tests in downstream packages to 
fail.

* The `panel_params` field in the `Layout` now contains a list of list of 
  `ViewScale` objects, describing the trained coordinate system scales, instead
  of the list object used before. Any extensions that use this field will likely
  break, as will unit tests that checks aspects of this.

* `element_text()` now issues a warning when vectorized arguments are provided, 
  as in `colour = c("red", "green", "blue")`. Such use is discouraged and not 
  officially supported (@clauswilke, #3492).

* Changed `theme_grey()` setting for legend key so that it creates no border 
  (`NA`) rather than drawing a white one. (@annennenne, #3180)

* `geom_ribbon()` now draws separate lines for the upper and lower intervals if
  `colour` is mapped. Similarly, `geom_area()` and `geom_density()` now draw
  the upper lines only in the same case by default. If you want old-style full
  stroking, use `outline.type = "full"` (@yutannihilation, #3503 / @thomasp85, #3708).

## New features
=======
* `annotation_raster()` adds support for native rasters. For large rasters,
  native rasters render significantly faster than arrays (@kent37, #3388)
  
* Support graphics devices that use the `file` argument instead of `fileneame` 
  in `ggsave()` (@bwiernik, #3810)
  
# ggplot2 3.3.0

* Fix a bug in `geom_raster()` that squeezed the image when it went outside 
  scale limits (#3539, @thomasp85)
>>>>>>> 83c8123d

* The evaluation time of aesthetics can now be controlled to a finer degree. 
  `after_stat()` supersedes the use of `stat()` and `..var..`-notation, and is
  joined by `after_scale()` to allow for mapping to scaled aesthetic values. 
  Remapping of the same aesthetic is now supported with `stage()`, so you can 
  map a data variable to a stat aesthetic, and remap the same aesthetic to 
  something else after statistical transformation (@thomasp85, #3534)

* All `coord_*()` functions with `xlim` and `ylim` arguments now accept
  vectors with `NA` as a placeholder for the minimum or maximum value
  (e.g., `ylim = c(0, NA)` would zoom the y-axis from 0 to the 
  maximum value observed in the data). This mimics the behaviour
  of the `limits` argument in continuous scale functions
  (@paleolimbot, #2907).

* Allowed reversing of discrete scales by re-writing `get_limits()` 
  (@AnneLyng, #3115)
  
* All geoms and stats that had a direction (i.e. where the x and y axes had 
  different interpretation), can now freely choose their direction, instead of
  relying on `coord_flip()`. The direction is deduced from the aesthetic 
  mapping, but can also be specified directly with the new `orientation` 
  argument (@thomasp85, #3506).
  
* Position guides can now be customized using the new `guide_axis()`, which can 
  be passed to position `scale_*()` functions or via `guides()`. The new axis 
  guide (`guide_axis()`) comes with arguments `check.overlap` (automatic removal 
  of overlapping labels), `angle` (easy rotation of axis labels), and
  `n.dodge` (dodge labels into multiple rows/columns) (@paleolimbot, #3322).
  
* A new scale type has been added, that allows binning of aesthetics at the 
  scale level. It has versions for both position and non-position aesthetics and
  comes with two new guides (`guide_bins` and `guide_coloursteps`) 
  (@thomasp85, #3096)
  
* `scale_x_continuous()` and `scale_y_continuous()` gains an `n.breaks` argument
  guiding the number of automatic generated breaks (@thomasp85, #3102)

* Added `stat_contour_filled()` and `geom_contour_filled()`, which compute 
  and draw filled contours of gridded data (@paleolimbot, #3044). 
  `geom_contour()` and `stat_contour()` now use the isoband package
  to compute contour lines. The `complete` parameter (which was undocumented
  and has been unused for at least four years) was removed (@paleolimbot, #3044).
  
* Themes have gained two new parameters, `plot.title.position` and 
  `plot.caption.position`, that can be used to customize how plot
  title/subtitle and plot caption are positioned relative to the overall plot
  (@clauswilke, #3252).

## Extensions
  
* `Geom` now gains a `setup_params()` method in line with the other ggproto
  classes (@thomasp85, #3509)

* The newly added function `register_theme_elements()` now allows developers
  of extension packages to define their own new theme elements and place them
  into the ggplot2 element tree (@clauswilke, #2540).

## Minor improvements and bug fixes

* `coord_trans()` now draws second axes and accepts `xlim`, `ylim`,
  and `expand` arguments to bring it up to feature parity with 
  `coord_cartesian()`. The `xtrans` and `ytrans` arguments that were 
  deprecated in version 1.0.1 in favour of `x` and `y` 
  were removed (@paleolimbot, #2990).

* `coord_trans()` now calculates breaks using the expanded range 
  (previously these were calculated using the unexpanded range, 
  which resulted in differences between plots made with `coord_trans()`
  and those made with `coord_cartesian()`). The expansion for discrete axes 
  in `coord_trans()` was also updated such that it behaves identically
  to that in `coord_cartesian()` (@paleolimbot, #3338).

* `expand_scale()` was deprecated in favour of `expansion()` for setting
  the `expand` argument of `x` and `y` scales (@paleolimbot).

* `geom_abline()`, `geom_hline()`, and `geom_vline()` now issue 
  more informative warnings when supplied with set aesthetics
  (i.e., `slope`, `intercept`, `yintercept`, and/or `xintercept`)
  and mapped aesthetics (i.e., `data` and/or `mapping`).

* Fix a bug in `geom_raster()` that squeezed the image when it went outside 
  scale limits (#3539, @thomasp85)

* `geom_sf()` now determines the legend type automatically (@microly, #3646).
  
* `geom_sf()` now removes rows that can't be plotted due to `NA` aesthetics 
  (#3546, @thomasp85)

* `geom_sf()` now applies alpha to linestring geometries 
  (#3589, @yutannihilation).

* `gg_dep()` was deprecated (@perezp44, #3382).

* Added function `ggplot_add.by()` for lists created with `by()`, allowing such
  lists to be added to ggplot objects (#2734, @Maschette)

* ggplot2 no longer depends on reshape2, which means that it no longer 
  (recursively) needs plyr, stringr, or stringi packages.

* Increase the default `nbin` of `guide_colourbar()` to place the ticks more 
  precisely (#3508, @yutannihilation).

* `manual_scale()` now matches `values` with the order of `breaks` whenever
  `values` is an unnamed vector. Previously, unnamed `values` would match with
  the limits of the scale and ignore the order of any `breaks` provided. Note
  that this may change the appearance of plots that previously relied on the
  unordered behaviour (#2429, @idno0001).

* `scale_manual_*(limits = ...)` now actually limits the scale (#3262,
  @yutannihilation).

* Fix a bug when `show.legend` is a named logical vector 
  (#3461, @yutannihilation).

* Added weight aesthetic option to `stat_density()` and made scaling of 
  weights the default (@annennenne, #2902)
  
* `stat_density2d()` can now take an `adjust` parameter to scale the default 
  bandwidth. (#2860, @haleyjeppson)

* `stat_smooth()` uses `REML` by default, if `method = "gam"` and
  `gam`'s method is not specified (@ikosmidis, #2630).

* stacking text when calculating the labels and the y axis with
  `stat_summary()` now works (@ikosmidis, #2709)
  
* `stat_summary()` and related functions now support rlang-style lambda functions
  (#3568, @dkahle).

<<<<<<< HEAD
* The data mask pronoun, `.data`, is now stripped from default labels.
=======
* `geom_ribbon()` now draws separate lines for the upper and lower intervals if
  `colour` is mapped by default. Similarly, `geom_area()` now draws lines for
  the upper in the same case by default. If you want old-style full stroking, use
  `outline.type = "legacy"` (#3503, @yutannihilation).
>>>>>>> 83c8123d

* Addition of partial themes to plots has been made more predictable;
  stepwise addition of individual partial themes is now equivalent to
  addition of multple theme elements at once (@clauswilke, #3039).

* Facets now don't fail even when some variable in the spec are not available
  in all layers (@yutannihilation, #2963).

# ggplot2 3.2.1

This is a patch release fixing a few regressions introduced in 3.2.0 as well as
fixing some unit tests that broke due to upstream changes.

* `position_stack()` no longer changes the order of the input data. Changes to 
  the internal behaviour of `geom_ribbon()` made this reordering problematic 
  with ribbons that spanned `y = 0` (#3471)
* Using `qplot()` with a single positional aesthetic will no longer title the
  non-specified scale as `"NULL"` (#3473)
* Fixes unit tests for sf graticule labels caused by chages to sf

# ggplot2 3.2.0

This is a minor release with an emphasis on internal changes to make ggplot2 
faster and more consistent. The few interface changes will only affect the 
aesthetics of the plot in minor ways, and will only potentially break code of
extension developers if they have relied on internals that have been changed. 
This release also sees the addition of Hiroaki Yutani (@yutannihilation) to the 
core developer team.

With the release of R 3.6, ggplot2 now requires the R version to be at least 3.2,
as the tidyverse is committed to support 5 major versions of R.

## Breaking changes

* Two patches (#2996 and #3050) fixed minor rendering problems. In most cases,
  the visual changes are so subtle that they are difficult to see with the naked
  eye. However, these changes are detected by the vdiffr package, and therefore
  any package developers who use vdiffr to test for visual correctness of ggplot2
  plots will have to regenerate all reference images.
  
* In some cases, ggplot2 now produces a warning or an error for code that previously
  produced plot output. In all these cases, the previous plot output was accidental,
  and the plotting code uses the ggplot2 API in a way that would lead to undefined
  behavior. Examples include a missing `group` aesthetic in `geom_boxplot()` (#3316),
  annotations across multiple facets (#3305), and not using aesthetic mappings when
  drawing ribbons with `geom_ribbon()` (#3318).

## New features

* This release includes a range of internal changes that speeds up plot 
  generation. None of the changes are user facing and will not break any code,
  but in general ggplot2 should feel much faster. The changes includes, but are
  not limited to:
  
  - Caching ascent and descent dimensions of text to avoid recalculating it for
    every title.
  
  - Using a faster data.frame constructor as well as faster indexing into 
    data.frames
    
  - Removing the plyr dependency, replacing plyr functions with faster 
    equivalents.

* `geom_polygon()` can now draw polygons with holes using the new `subgroup` 
  aesthetic. This functionality requires R 3.6.0 (@thomasp85, #3128)

* Aesthetic mappings now accept functions that return `NULL` (@yutannihilation,
  #2997).

* `stat_function()` now accepts rlang/purrr style anonymous functions for the 
  `fun` parameter (@dkahle, #3159).

* `geom_rug()` gains an "outside" option to allow for moving the rug tassels to 
  outside the plot area (@njtierney, #3085) and a `length` option to allow for 
  changing the length of the rug lines (@daniel-wells, #3109). 
  
* All geoms now take a `key_glyph` paramter that allows users to customize
  how legend keys are drawn (@clauswilke, #3145). In addition, a new key glyph
  `timeseries` is provided to draw nice legends for time series
  (@mitchelloharawild, #3145).

## Extensions

* Layers now have a new member function `setup_layer()` which is called at the
  very beginning of the plot building process and which has access to the 
  original input data and the plot object being built. This function allows the 
  creation of custom layers that autogenerate aesthetic mappings based on the 
  input data or that filter the input data in some form. For the time being, this
  feature is not exported, but it has enabled the development of a new layer type,
  `layer_sf()` (see next item). Other special-purpose layer types may be added
  in the future (@clauswilke, #2872).
  
* A new layer type `layer_sf()` can auto-detect and auto-map sf geometry
  columns in the data. It should be used by extension developers who are writing
  new sf-based geoms or stats (@clauswilke, #3232).

* `x0` and `y0` are now recognized positional aesthetics so they will get scaled 
  if used in extension geoms and stats (@thomasp85, #3168)
  
* Continuous scale limits now accept functions which accept the default
  limits and return adjusted limits. This makes it possible to write
  a function that e.g. ensures the limits are always a multiple of 100,
  regardless of the data (@econandrew, #2307).

## Minor improvements and bug fixes

* `cut_width()` now accepts `...` to pass further arguments to `base::cut.default()`
   like `cut_number()` and `cut_interval()` already did (@cderv, #3055)

* `coord_map()` now can have axes on the top and right (@karawoo, #3042).

* `coord_polar()` now correctly rescales the secondary axis (@linzi-sg, #3278)

* `coord_sf()`, `coord_map()`, and `coord_polar()` now squash `-Inf` and `Inf`
  into the min and max of the plot (@yutannihilation, #2972).

* `coord_sf()` graticule lines are now drawn in the same thickness as panel grid 
  lines in `coord_cartesian()`, and seting panel grid lines to `element_blank()` 
  now also works in `coord_sf()` 
  (@clauswilke, #2991, #2525).

* `economics` data has been regenerated. This leads to some changes in the
  values of all columns (especially in `psavert`), but more importantly, strips 
  the grouping attributes from `economics_long`.

* `element_line()` now fills closed arrows (@yutannihilation, #2924).

* Facet strips on the left side of plots now have clipping turned on, preventing
  text from running out of the strip and borders from looking thicker than for
  other strips (@karawoo, #2772 and #3061).

* ggplot2 now works in Turkish locale (@yutannihilation, #3011).

* Clearer error messages for inappropriate aesthetics (@clairemcwhite, #3060).

* ggplot2 no longer attaches any external packages when using functions that 
  depend on packages that are suggested but not imported by ggplot2. The 
  affected functions include `geom_hex()`, `stat_binhex()`, 
  `stat_summary_hex()`, `geom_quantile()`, `stat_quantile()`, and `map_data()` 
  (@clauswilke, #3126).
  
* `geom_area()` and `geom_ribbon()` now sort the data along the x-axis in the 
  `setup_data()` method rather than as part of `draw_group()` (@thomasp85, 
  #3023)

* `geom_hline()`, `geom_vline()`, and `geom_abline()` now throw a warning if the 
  user supplies both an `xintercept`, `yintercept`, or `slope` value and a 
  mapping (@RichardJActon, #2950).

* `geom_rug()` now works with `coord_flip()` (@has2k1, #2987).

* `geom_violin()` no longer throws an error when quantile lines fall outside 
  the violin polygon (@thomasp85, #3254).

* `guide_legend()` and `guide_colorbar()` now use appropriate spacing between legend
  key glyphs and legend text even if the legend title is missing (@clauswilke, #2943).

* Default labels are now generated more consistently; e.g., symbols no longer
  get backticks, and long expressions are abbreviated with `...`
  (@yutannihilation, #2981).

* All-`Inf` layers are now ignored for picking the scale (@yutannihilation, 
  #3184).
  
* Diverging Brewer colour palette now use the correct mid-point colour 
  (@dariyasydykova, #3072).
  
* `scale_color_continuous()` now points to `scale_colour_continuous()` so that 
  it will handle `type = "viridis"` as the documentation states (@hlendway, 
  #3079).

* `scale_shape_identity()` now works correctly with `guide = "legend"` 
  (@malcolmbarrett, #3029)
  
* `scale_continuous` will now draw axis line even if the length of breaks is 0
  (@thomasp85, #3257)

* `stat_bin()` will now error when the number of bins exceeds 1e6 to avoid 
  accidentally freezing the user session (@thomasp85).
  
* `sec_axis()` now places ticks accurately when using nonlinear transformations (@dpseidel, #2978).

* `facet_wrap()` and `facet_grid()` now automatically remove NULL from facet
  specs, and accept empty specs (@yutannihilation, #3070, #2986).

* `stat_bin()` now handles data with only one unique value (@yutannihilation 
  #3047).

* `sec_axis()` now accepts functions as well as formulas (@yutannihilation, #3031).

*   New theme elements allowing different ticks lengths for each axis. For instance,
    this can be used to have inwards ticks on the x-axis (`axis.ticks.length.x`) and
    outwards ticks on the y-axis (`axis.ticks.length.y`) (@pank, #2935).

* The arguments of `Stat*$compute_layer()` and `Position*$compute_layer()` are
  now renamed to always match the ones of `Stat$compute_layer()` and
  `Position$compute_layer()` (@yutannihilation, #3202).

* `geom_*()` and `stat_*()` now accepts purrr-style lambda notation
  (@yutannihilation, #3138).

* `geom_tile()` and `geom_rect()` now draw rectangles without notches at the
  corners. The style of the corner can be controlled by `linejoin` parameters
  (@yutannihilation, #3050).

# ggplot2 3.1.0

## Breaking changes

This is a minor release and breaking changes have been kept to a minimum. End users of 
ggplot2 are unlikely to encounter any issues. However, there are a few items that developers 
of ggplot2 extensions should be aware of. For additional details, see also the discussion 
accompanying issue #2890.

*   In non-user-facing internal code (specifically in the `aes()` function and in
    the `aesthetics` argument of scale functions), ggplot2 now always uses the British
    spelling for aesthetics containing the word "colour". When users specify a "color"
    aesthetic it is automatically renamed to "colour". This renaming is also applied
    to non-standard aesthetics that contain the word "color". For example, "point_color"
    is renamed to "point_colour". This convention makes it easier to support both
    British and American spelling for novel, non-standard aesthetics, but it may require
    some adjustment for packages that have previously introduced non-standard color
    aesthetics using American spelling. A new function `standardise_aes_names()` is
    provided in case extension writers need to perform this renaming in their own code
    (@clauswilke, #2649).

*   Functions that generate other functions (closures) now force the arguments that are
    used from the generated functions, to avoid hard-to-catch errors. This may affect
    some users of manual scales (such as `scale_colour_manual()`, `scale_fill_manual()`,
    etc.) who depend on incorrect behavior (@krlmlr, #2807).
    
*   `Coord` objects now have a function `backtransform_range()` that returns the
    panel range in data coordinates. This change may affect developers of custom coords,
    who now should implement this function. It may also affect developers of custom
    geoms that use the `range()` function. In some applications, `backtransform_range()`
    may be more appropriate (@clauswilke, #2821).


## New features

*   `coord_sf()` has much improved customization of axis tick labels. Labels can now
    be set manually, and there are two new parameters, `label_graticule` and
    `label_axes`, that can be used to specify which graticules to label on which side
    of the plot (@clauswilke, #2846, #2857, #2881).
    
*   Two new geoms `geom_sf_label()` and `geom_sf_text()` can draw labels and text
    on sf objects. Under the hood, a new `stat_sf_coordinates()` calculates the
    x and y coordinates from the coordinates of the sf geometries. You can customize
    the calculation method via `fun.geometry` argument (@yutannihilation, #2761).
    

## Minor improvements and fixes

*   `benchplot()` now uses tidy evaluation (@dpseidel, #2699).

*   The error message in `compute_aesthetics()` now only provides the names of
    aesthetics with mismatched lengths, rather than all aesthetics (@karawoo,
    #2853).

*   For faceted plots, data is no longer internally reordered. This makes it
    safer to feed data columns into `aes()` or into parameters of geoms or
    stats. However, doing so remains discouraged (@clauswilke, #2694).

*   `coord_sf()` now also understands the `clip` argument, just like the other
    coords (@clauswilke, #2938).

*   `fortify()` now displays a more informative error message for
    `grouped_df()` objects when dplyr is not installed (@jimhester, #2822).

*   All `geom_*()` now display an informative error message when required 
    aesthetics are missing (@dpseidel, #2637 and #2706).

*   `geom_boxplot()` now understands the `width` parameter even when used with
    a non-standard stat, such as `stat_identity()` (@clauswilke, #2893).
    
*  `geom_hex()` now understands the `size` and `linetype` aesthetics
   (@mikmart, #2488).
    
*   `geom_hline()`, `geom_vline()`, and `geom_abline()` now work properly
    with `coord_trans()` (@clauswilke, #2149, #2812).
    
*   `geom_text(..., parse = TRUE)` now correctly renders the expected number of
    items instead of silently dropping items that are empty expressions, e.g.
    the empty string "". If an expression spans multiple lines, we take just
    the first line and drop the rest. This same issue is also fixed for
    `geom_label()` and the axis labels for `geom_sf()` (@slowkow, #2867).

*   `geom_sf()` now respects `lineend`, `linejoin`, and `linemitre` parameters 
    for lines and polygons (@alistaire47, #2826).
    
*   `ggsave()` now exits without creating a new graphics device if previously
    none was open (@clauswilke, #2363).

*   `labs()` now has named arguments `title`, `subtitle`, `caption`, and `tag`.
    Also, `labs()` now accepts tidyeval (@yutannihilation, #2669).

*   `position_nudge()` is now more robust and nudges only in the direction
    requested. This enables, for example, the horizontal nudging of boxplots
    (@clauswilke, #2733).

*   `sec_axis()` and `dup_axis()` now return appropriate breaks for the secondary
    axis when applied to log transformed scales (@dpseidel, #2729).

*   `sec_axis()` now works as expected when used in combination with tidy eval
    (@dpseidel, #2788).

*   `scale_*_date()`, `scale_*_time()` and `scale_*_datetime()` can now display 
    a secondary axis that is a __one-to-one__ transformation of the primary axis,
    implemented using the `sec.axis` argument to the scale constructor 
    (@dpseidel, #2244).
    
*   `stat_contour()`, `stat_density2d()`, `stat_bin2d()`,  `stat_binhex()`
    now calculate normalized statistics including `nlevel`, `ndensity`, and
    `ncount`. Also, `stat_density()` now includes the calculated statistic 
    `nlevel`, an alias for `scaled`, to better match the syntax of `stat_bin()`
    (@bjreisman, #2679).

# ggplot2 3.0.0

## Breaking changes

*   ggplot2 now supports/uses tidy evaluation (as described below). This is a 
    major change and breaks a number of packages; we made this breaking change 
    because it is important to make ggplot2 more programmable, and to be more 
    consistent with the rest of the tidyverse. The best general (and detailed)
    introduction to tidy evaluation can be found in the meta programming
    chapters in [Advanced R](https://adv-r.hadley.nz).
    
    The primary developer facing change is that `aes()` now contains 
    quosures (expression + environment pairs) rather than symbols, and you'll 
    need to take a different approach to extracting the information you need. 
    A common symptom of this change are errors "undefined columns selected" or 
    "invalid 'type' (list) of argument" (#2610). As in the previous version,
    constants (like `aes(x = 1)` or `aes(colour = "smoothed")`) are stored
    as is.
    
    In this version of ggplot2, if you need to describe a mapping in a string, 
    use `quo_name()` (to generate single-line strings; longer expressions may 
    be abbreviated) or `quo_text()` (to generate non-abbreviated strings that
    may span multiple lines). If you do need to extract the value of a variable
    instead use `rlang::eval_tidy()`. You may want to condition on 
    `(packageVersion("ggplot2") <= "2.2.1")` so that your code can work with
    both released and development versions of ggplot2.
    
    We recognise that this is a big change and if you're not already familiar
    with rlang, there's a lot to learn. If you are stuck, or need any help,
    please reach out on <https://community.rstudio.com>.

*   Error: Column `y` must be a 1d atomic vector or a list

    Internally, ggplot2 now uses `as.data.frame(tibble::as_tibble(x))` to
    convert a list into a data frame. This improves ggplot2's support for
    list-columns (needed for sf support), at a small cost: you can no longer
    use matrix-columns. Note that unlike tibble we still allow column vectors
    such as returned by `base::scale()` because of their widespread use.

*   Error: More than one expression parsed
  
    Previously `aes_string(x = c("a", "b", "c"))` silently returned 
    `aes(x = a)`. Now this is a clear error.

*   Error: `data` must be uniquely named but has duplicate columns
  
    If layer data contains columns with identical names an error will be 
    thrown. In earlier versions the first occuring column was chosen silently,
    potentially masking that the wrong data was chosen.

*   Error: Aesthetics must be either length 1 or the same as the data
    
    Layers are stricter about the columns they will combine into a single
    data frame. Each aesthetic now must be either the same length as the data
    frame or a single value. This makes silent recycling errors much less likely.

*   Error: `coord_*` doesn't support free scales 
   
    Free scales only work with selected coordinate systems; previously you'd
    get an incorrect plot.

*   Error in f(...) : unused argument (range = c(0, 1))

    This is because the `oob` argument to scale has been set to a function
    that only takes a single argument; it needs to take two arguments
    (`x`, and `range`). 

*   Error: unused argument (output)
  
    The function `guide_train()` now has an optional parameter `aesthetic`
    that allows you to override the `aesthetic` setting in the scale.
    To make your code work with the both released and development versions of 
    ggplot2 appropriate, add `aesthetic = NULL` to the `guide_train()` method
    signature.
    
    ```R
    # old
    guide_train.legend <- function(guide, scale) {...}
    
    # new 
    guide_train.legend <- function(guide, scale, aesthetic = NULL) {...}
    ```
    
    Then, inside the function, replace `scale$aesthetics[1]`,
    `aesthetic %||% scale$aesthetics[1]`. (The %||% operator is defined in the 
    rlang package).
    
    ```R
    # old
    setNames(list(scale$map(breaks)), scale$aesthetics[1])

    # new
    setNames(list(scale$map(breaks)), aesthetic %||% scale$aesthetics[1])
    ```

*   The long-deprecated `subset` argument to `layer()` has been removed.

## Tidy evaluation

* `aes()` now supports quasiquotation so that you can use `!!`, `!!!`,
  and `:=`. This replaces `aes_()` and `aes_string()` which are now
  soft-deprecated (but will remain around for a long time).

* `facet_wrap()` and `facet_grid()` now support `vars()` inputs. Like
  `dplyr::vars()`, this helper quotes its inputs and supports
  quasiquotation. For instance, you can now supply faceting variables
  like this: `facet_wrap(vars(am, cyl))` instead of 
  `facet_wrap(~am + cyl)`. Note that the formula interface is not going 
  away and will not be deprecated. `vars()` is simply meant to make it 
  easier to create functions around `facet_wrap()` and `facet_grid()`.

  The first two arguments of `facet_grid()` become `rows` and `cols`
  and now support `vars()` inputs. Note however that we took special
  care to ensure complete backward compatibility. With this change
  `facet_grid(vars(cyl), vars(am, vs))` is equivalent to
  `facet_grid(cyl ~ am + vs)`, and `facet_grid(cols = vars(am, vs))` is
  equivalent to `facet_grid(. ~ am + vs)`.

  One nice aspect of the new interface is that you can now easily
  supply names: `facet_grid(vars(Cylinder = cyl), labeller =
  label_both)` will give nice label titles to the facets. Of course,
  those names can be unquoted with the usual tidy eval syntax.

### sf

* ggplot2 now has full support for sf with `geom_sf()` and `coord_sf()`:

  ```r
  nc <- sf::st_read(system.file("shape/nc.shp", package = "sf"), quiet = TRUE)
  ggplot(nc) +
    geom_sf(aes(fill = AREA))
  ```
  It supports all simple features, automatically aligns CRS across layers, sets
  up the correct aspect ratio, and draws a graticule.

## New features

* ggplot2 now works on R 3.1 onwards, and uses the 
  [vdiffr](https://github.com/lionel-/vdiffr) package for visual testing.

* In most cases, accidentally using `%>%` instead of `+` will generate an 
  informative error (#2400).

* New syntax for calculated aesthetics. Instead of using `aes(y = ..count..)` 
  you can (and should!) use `aes(y = stat(count))`. `stat()` is a real function 
  with documentation which hopefully will make this part of ggplot2 less 
  confusing (#2059).
  
  `stat()` is particularly nice for more complex calculations because you 
  only need to specify it once: `aes(y = stat(count / max(count)))`,
  rather than `aes(y = ..count.. / max(..count..))`
  
* New `tag` label for adding identification tags to plots, typically used for 
  labelling a subplot with a letter. Add a tag with `labs(tag = "A")`, style it 
  with the `plot.tag` theme element, and control position with the
  `plot.tag.position` theme setting (@thomasp85).

### Layers: geoms, stats, and position adjustments

* `geom_segment()` and `geom_curve()` have a new `arrow.fill` parameter which 
  allows you to specify a separate fill colour for closed arrowheads 
  (@hrbrmstr and @clauswilke, #2375).

* `geom_point()` and friends can now take shapes as strings instead of integers,
  e.g. `geom_point(shape = "diamond")` (@daniel-barnett, #2075).

* `position_dodge()` gains a `preserve` argument that allows you to control
  whether the `total` width at each `x` value is preserved (the current 
  default), or ensure that the width of a `single` element is preserved
  (what many people want) (#1935).

* New `position_dodge2()` provides enhanced dodging for boxplots. Compared to
  `position_dodge()`, `position_dodge2()` compares `xmin` and `xmax` values  
  to determine which elements overlap, and spreads overlapping elements evenly
  within the region of overlap. `position_dodge2()` is now the default position
  adjustment for `geom_boxplot()`, because it handles `varwidth = TRUE`, and 
  will be considered for other geoms in the future.
  
  The `padding` parameter adds a small amount of padding between elements 
  (@karawoo, #2143) and a `reverse` parameter allows you to reverse the order 
  of placement (@karawoo, #2171).
  
* New `stat_qq_line()` makes it easy to add a simple line to a Q-Q plot, which 
  makes it easier to judge the fit of the theoretical distribution 
  (@nicksolomon).

### Scales and guides

* Improved support for mapping date/time variables to `alpha`, `size`, `colour`, 
  and `fill` aesthetics, including `date_breaks` and `date_labels` arguments 
  (@karawoo, #1526), and new `scale_alpha()` variants (@karawoo, #1526).

* Improved support for ordered factors. Ordered factors throw a warning when 
  mapped to shape (unordered factors do not), and do not throw warnings when 
  mapped to size or alpha (unordered factors do). Viridis is used as the 
  default colour and fill scale for ordered factors (@karawoo, #1526).

* The `expand` argument of `scale_*_continuous()` and `scale_*_discrete()`
  now accepts separate expansion values for the lower and upper range
  limits. The expansion limits can be specified using the convenience
  function `expand_scale()`.
  
  Separate expansion limits may be useful for bar charts, e.g. if one
  wants the bottom of the bars to be flush with the x axis but still 
  leave some (automatically calculated amount of) space above them:
  
    ```r
    ggplot(mtcars) +
        geom_bar(aes(x = factor(cyl))) +
        scale_y_continuous(expand = expand_scale(mult = c(0, .1)))
    ```
  
  It can also be useful for line charts, e.g. for counts over time,
  where one wants to have a ’hard’ lower limit of y = 0 but leave the
  upper limit unspecified (and perhaps differing between panels), with
  some extra space above the highest point on the line (with symmetrical 
  limits, the extra space above the highest point could in some cases 
  cause the lower limit to be negative).
  
  The old syntax for the `expand` argument will, of course, continue
  to work (@huftis, #1669).

* `scale_colour_continuous()` and `scale_colour_gradient()` are now controlled 
  by global options `ggplot2.continuous.colour` and `ggplot2.continuous.fill`. 
  These can be set to `"gradient"` (the default) or `"viridis"` (@karawoo).

* New `scale_colour_viridis_c()`/`scale_fill_viridis_c()` (continuous) and
  `scale_colour_viridis_d()`/`scale_fill_viridis_d()` (discrete) make it
  easy to use Viridis colour scales (@karawoo, #1526).

* Guides for `geom_text()` now accept custom labels with 
  `guide_legend(override.aes = list(label = "foo"))` (@brianwdavis, #2458).

### Margins

* Strips gain margins on all sides by default. This means that to fully justify
  text to the edge of a strip, you will need to also set the margins to 0
  (@karawoo).

* Rotated strip labels now correctly understand `hjust` and `vjust` parameters
  at all angles (@karawoo).

* Strip labels now understand justification relative to the direction of the
  text, meaning that in y facets, the strip text can be placed at either end of
  the strip using `hjust` (@karawoo).

* Legend titles and labels get a little extra space around them, which 
  prevents legend titles from overlapping the legend at large font sizes 
  (@karawoo, #1881).

## Extension points

* New `autolayer()` S3 generic (@mitchelloharawild, #1974). This is similar
  to `autoplot()` but produces layers rather than complete plots.

* Custom objects can now be added using `+` if a `ggplot_add` method has been
  defined for the class of the object (@thomasp85).

* Theme elements can now be subclassed. Add a `merge_element` method to control
  how properties are inherited from the parent element. Add an `element_grob` 
  method to define how elements are rendered into grobs (@thomasp85, #1981).

* Coords have gained new extension mechanisms.
  
    If you have an existing coord extension, you will need to revise the
    specification of the `train()` method. It is now called 
    `setup_panel_params()` (better reflecting what it actually does) and now 
    has arguments `scale_x`, and `scale_y` (the x and y scales respectively) 
    and `param`, a list of plot specific parameters generated by 
    `setup_params()`.

    What was formerly called `scale_details` (in coords), `panel_ranges` 
    (in layout) and `panel_scales` (in geoms) are now consistently called
    `panel_params` (#1311). These are parameters of the coord that vary from
    panel to panel.

* `ggplot_build()` and `ggplot_gtable()` are now generics, so ggplot-subclasses 
  can define additional behavior during the build stage.

* `guide_train()`, `guide_merge()`, `guide_geom()`, and `guide_gengrob()`
  are now exported as they are needed if you want to design your own guide.
  They are not currently documented; use at your own risk (#2528).

* `scale_type()` generic is now exported and documented. Use this if you 
  want to extend ggplot2 to work with a new type of vector.

## Minor bug fixes and improvements

### Faceting

* `facet_grid()` gives a more informative error message if you try to use
  a variable in both rows and cols (#1928).

* `facet_grid()` and `facet_wrap()` both give better error messages if you
  attempt to use an unsupported coord with free scales (#2049).

* `label_parsed()` works once again (#2279).

* You can now style the background of horizontal and vertical strips
  independently with `strip.background.x` and `strip.background.y` 
  theme settings (#2249).

### Scales

* `discrete_scale()` documentation now inherits shared definitions from 
  `continuous_scale()` (@alistaire47, #2052).

* `guide_colorbar()` shows all colours of the scale (@has2k1, #2343).

* `scale_identity()` once again produces legends by default (#2112).

* Tick marks for secondary axes with strong transformations are more 
  accurately placed (@thomasp85, #1992).

* Missing line types now reliably generate missing lines (with standard 
  warning) (#2206).

* Legends now ignore set aesthetics that are not length one (#1932).

* All colour and fill scales now have an `aesthetics` argument that can
  be used to set the aesthetic(s) the scale works with. This makes it
  possible to apply a colour scale to both colour and fill aesthetics
  at the same time, via `aesthetics = c("colour", "fill")` (@clauswilke).
  
* Three new generic scales work with any aesthetic or set of aesthetics: 
  `scale_continuous_identity()`, `scale_discrete_identity()`, and
  `scale_discrete_manual()` (@clauswilke).

* `scale_*_gradient2()` now consistently omits points outside limits by 
  rescaling after the limits are enforced (@foo-bar-baz-qux, #2230).

### Layers

* `geom_label()` now correctly produces unbordered labels when `label.size` 
  is 0, even when saving to PDF (@bfgray3, #2407).

* `layer()` gives considerably better error messages for incorrectly specified
  `geom`, `stat`, or `position` (#2401).

* In all layers that use it, `linemitre` now defaults to 10 (instead of 1)
  to better match base R.

* `geom_boxplot()` now supplies a default value if no `x` aesthetic is present
  (@foo-bar-baz-qux, #2110).

* `geom_density()` drops groups with fewer than two data points and throws a
  warning. For groups with two data points, density values are now calculated 
  with `stats::density` (@karawoo, #2127).

* `geom_segment()` now also takes a `linejoin` parameter. This allows more 
  control over the appearance of the segments, which is especially useful for 
  plotting thick arrows (@Ax3man, #774).

* `geom_smooth()` now reports the formula used when `method = "auto"` 
  (@davharris #1951). `geom_smooth()` now orders by the `x` aesthetic, making it 
  easier to pass pre-computed values without manual ordering (@izahn, #2028). It 
  also now knows it has `ymin` and `ymax` aesthetics (#1939). The legend 
  correctly reflects the status of the `se` argument when used with stats 
  other than the default (@clauswilke, #1546).

* `geom_tile()` now once again interprets `width` and `height` correctly 
  (@malcolmbarrett, #2510).

* `position_jitter()` and `position_jitterdodge()` gain a `seed` argument that
  allows the specification of a random seed for reproducible jittering 
  (@krlmlr, #1996 and @slowkow, #2445).

* `stat_density()` has better behaviour if all groups are dropped because they
  are too small (#2282).

* `stat_summary_bin()` now understands the `breaks` parameter (@karawoo, #2214).

* `stat_bin()` now accepts functions for `binwidth`. This allows better binning 
  when faceting along variables with different ranges (@botanize).

* `stat_bin()` and `geom_histogram()` now sum correctly when using the `weight` 
  aesthetic (@jiho, #1921).

* `stat_bin()` again uses correct scaling for the computed variable `ndensity` 
  (@timgoodman, #2324).

* `stat_bin()` and `stat_bin_2d()` now properly handle the `breaks` parameter 
  when the scales are transformed (@has2k1, #2366).

* `update_geom_defaults()` and `update_stat_defaults()` allow American 
  spelling of aesthetic parameters (@foo-bar-baz-qux, #2299).

* The `show.legend` parameter now accepts a named logical vector to hide/show
  only some aesthetics in the legend (@tutuchan, #1798).

* Layers now silently ignore unknown aesthetics with value `NULL` (#1909).

### Coords

* Clipping to the plot panel is now configurable, through a `clip` argument
  to coordinate systems, e.g. `coord_cartesian(clip = "off")` 
  (@clauswilke, #2536).

* Like scales, coordinate systems now give you a message when you're 
  replacing an existing coordinate system (#2264).

* `coord_polar()` now draws secondary axis ticks and labels 
  (@dylan-stark, #2072), and can draw the radius axis on the right 
  (@thomasp85, #2005).

* `coord_trans()` now generates a warning when a transformation generates 
  non-finite values (@foo-bar-baz-qux, #2147).

### Themes

* Complete themes now always override all elements of the default theme
  (@has2k1, #2058, #2079).

* Themes now set default grid colour in `panel.grid` rather than individually
  in `panel.grid.major` and `panel.grid.minor` individually. This makes it 
  slightly easier to customise the theme (#2352).

* Fixed bug when setting strips to `element_blank()` (@thomasp85). 

* Axes positioned on the top and to the right can now customize their ticks and
  lines separately (@thomasp85, #1899).

* Built-in themes gain parameters `base_line_size` and `base_rect_size` which 
  control the default sizes of line and rectangle elements (@karawoo, #2176).

* Default themes use `rel()` to set line widths (@baptiste).

* Themes were tweaked for visual consistency and more graceful behavior when 
  changing the base font size. All absolute heights or widths were replaced 
  with heights or widths that are proportional to the base font size. One 
  relative font size was eliminated (@clauswilke).
  
* The height of descenders is now calculated solely on font metrics and doesn't
  change with the specific letters in the string. This fixes minor alignment 
  issues with plot titles, subtitles, and legend titles (#2288, @clauswilke).

### Guides

* `guide_colorbar()` is more configurable: tick marks and color bar frame
  can now by styled with arguments `ticks.colour`, `ticks.linewidth`, 
  `frame.colour`, `frame.linewidth`, and `frame.linetype`
  (@clauswilke).
  
* `guide_colorbar()` now uses `legend.spacing.x` and `legend.spacing.y` 
  correctly, and it can handle multi-line titles. Minor tweaks were made to 
  `guide_legend()` to make sure the two legend functions behave as similarly as
  possible (@clauswilke, #2397 and #2398).
  
* The theme elements `legend.title` and `legend.text` now respect the settings 
  of `margin`, `hjust`, and `vjust` (@clauswilke, #2465, #1502).

* Non-angle parameters of `label.theme` or `title.theme` can now be set in 
  `guide_legend()` and `guide_colorbar()` (@clauswilke, #2544).

### Other

* `fortify()` gains a method for tbls (@karawoo, #2218).

* `ggplot` gains a method for `grouped_df`s that adds a `.group` variable,
  which computes a unique value for each group. Use it with 
  `aes(group = .group)` (#2351).

* `ggproto()` produces objects with class `c("ggproto", "gg")`, allowing for
  a more informative error message when adding layers, scales, or other ggproto 
  objects (@jrnold, #2056).

* `ggsave()`'s DPI argument now supports 3 string options: "retina" (320
  DPI), "print" (300 DPI), and "screen" (72 DPI) (@foo-bar-baz-qux, #2156).
  `ggsave()` now uses full argument names to avoid partial match warnings 
  (#2355), and correctly restores the previous graphics device when several
  graphics devices are open (#2363).

* `print.ggplot()` now returns the original ggplot object, instead of the 
  output from `ggplot_build()`. Also, the object returned from 
  `ggplot_build()` now has the class `"ggplot_built"` (#2034).

* `map_data()` now works even when purrr is loaded (tidyverse#66).

* New functions `summarise_layout()`, `summarise_coord()`, and 
  `summarise_layers()` summarise the layout, coordinate systems, and layers 
  of a built ggplot object (#2034, @wch). This provides a tested API that 
  (e.g.) shiny can depend on.

* Updated startup messages reflect new resources (#2410, @mine-cetinkaya-rundel).

# ggplot2 2.2.1

* Fix usage of `structure(NULL)` for R-devel compatibility (#1968).

# ggplot2 2.2.0

## Major new features

### Subtitle and caption

Thanks to @hrbrmstr plots now have subtitles and captions, which can be set with 
the `subtitle`  and `caption` arguments to `ggtitle()` and `labs()`. You can 
control their appearance with the theme settings `plot.caption` and 
`plot.subtitle`. The main plot title is now left-aligned to better work better 
with a subtitle. The caption is right-aligned (@hrbrmstr).

### Stacking

`position_stack()` and `position_fill()` now sort the stacking order to match 
grouping order. This allows you to control the order through grouping, and 
ensures that the default legend matches the plot (#1552, #1593). If you want the 
opposite order (useful if you have horizontal bars and horizontal legend), you 
can request reverse stacking by using `position = position_stack(reverse = TRUE)` 
(#1837).
  
`position_stack()` and `position_fill()` now accepts negative values which will 
create stacks extending below the x-axis (#1691).

`position_stack()` and `position_fill()` gain a `vjust` argument which makes it 
easy to (e.g.) display labels in the middle of stacked bars (#1821).

### Layers

`geom_col()` was added to complement `geom_bar()` (@hrbrmstr). It uses 
`stat="identity"` by default, making the `y` aesthetic mandatory. It does not 
support any other `stat_()` and does not provide fallback support for the 
`binwidth` parameter. Examples and references in other functions were updated to
demonstrate `geom_col()` usage. 

When creating a layer, ggplot2 will warn if you use an unknown aesthetic or an 
unknown parameter. Compared to the previous version, this is stricter for 
aesthetics (previously there was no message), and less strict for parameters 
(previously this threw an error) (#1585).

### Facetting

The facet system, as well as the internal panel class, has been rewritten in 
ggproto. Facets are now extendable in the same manner as geoms and stats, as 
described in `vignette("extending-ggplot2")`.

We have also added the following new fatures.
  
* `facet_grid()` and `facet_wrap()` now allow expressions in their faceting 
  formulas (@DanRuderman, #1596).

* When `facet_wrap()` results in an uneven number of panels, axes will now be
  drawn underneath the hanging panels (fixes #1607)

* Strips can now be freely positioned in `facet_wrap()` using the 
  `strip.position` argument (deprecates `switch`).

* The relative order of panel, strip, and axis can now be controlled with 
  the theme setting `strip.placement` that takes either `inside` (strip between 
  panel and axis) or `outside` (strip after axis).

* The theme option `panel.margin` has been deprecated in favour of 
  `panel.spacing` to more clearly communicate intent.

### Extensions

Unfortunately there was a major oversight in the construction of ggproto which 
lead to extensions capturing the super object at package build time, instead of 
at package run time (#1826). This problem has been fixed, but requires 
re-installation of all extension packages.

## Scales

* The position of x and y axes can now be changed using the `position` argument
  in `scale_x_*`and `scale_y_*` which can take `top` and `bottom`, and `left`
  and `right` respectively. The themes of top and right axes can be modified 
  using the `.top` and `.right` modifiers to `axis.text.*` and `axis.title.*`.

### Continuous scales

* `scale_x_continuous()` and `scale_y_continuous()` can now display a secondary 
  axis that is a __one-to-one__ transformation of the primary axis (e.g. degrees 
  Celcius to degrees Fahrenheit). The secondary axis will be positioned opposite 
  to the primary axis and can be controlled with the `sec.axis` argument to 
  the scale constructor.

* Scales worry less about having breaks. If no breaks can be computed, the
  plot will work instead of throwing an uninformative error (#791). This 
  is particularly helpful when you have facets with free scales, and not
  all panels contain data.

* Scales now warn when transformation introduces infinite values (#1696).

### Date time

* `scale_*_datetime()` now supports time zones. It will use the timezone 
  attached to the varaible by default, but can be overridden with the 
  `timezone` argument.

* New `scale_x_time()` and `scale_y_time()` generate reasonable default
  breaks and labels for hms vectors (#1752).

### Discrete scales

The treatment of missing values by discrete scales has been thoroughly 
overhauled (#1584). The underlying principle is that we can naturally represent 
missing values on discrete variables (by treating just like another level), so 
by default we should. 

This principle applies to:

* character vectors
* factors with implicit NA
* factors with explicit NA

And to all scales (both position and non-position.)

Compared to the previous version of ggplot2, there are three main changes:

1.  `scale_x_discrete()` and `scale_y_discrete()` always show discrete NA,
    regardless of their source

1.  If present, `NA`s are shown in discete legends.

1.  All discrete scales gain a `na.translate` argument that allows you to 
    control whether `NA`s are translated to something that can be visualised,
    or should be left as missing. Note that if you don't translate (i.e. 
    `na.translate = FALSE)` the missing values will passed on to the layer, 
    which will warning that it's dropping missing values. To suppress the
    warnings, you'll also need to add `na.rm = TRUE` to the layer call. 

There were also a number of other smaller changes

* Correctly use scale expansion factors.
* Don't preserve space for dropped levels (#1638).
* Only issue one warning when when asking for too many levels (#1674).
* Unicode labels work better on Windows (#1827).
* Warn when used with only continuous data (#1589)

## Themes

* The `theme()` constructor now has named arguments rather than ellipses. This 
  should make autocomplete substantially more useful. The documentation
  (including examples) has been considerably improved.
  
* Built-in themes are more visually homogeneous, and match `theme_grey` better.
  (@jiho, #1679)
  
* When computing the height of titles, ggplot2 now includes the height of the
  descenders (i.e. the bits of `g` and `y` that hang beneath the baseline). This 
  improves the margins around titles, particularly the y axis label (#1712).
  I have also very slightly increased the inner margins of axis titles, and 
  removed the outer margins. 

* Theme element inheritance is now easier to work with as modification now
  overrides default `element_blank` elements (#1555, #1557, #1565, #1567)
  
* Horizontal legends (i.e. legends on the top or bottom) are horizontally
  aligned by default (#1842). Use `legend.box = "vertical"` to switch back
  to the previous behaviour.
  
* `element_line()` now takes an `arrow` argument to specify arrows at the end of
  lines (#1740)

There were a number of tweaks to the theme elements that control legends:
  
* `legend.justification` now controls appearance will plotting the legend
  outside of the plot area. For example, you can use 
  `theme(legend.justification = "top")` to make the legend align with the 
  top of the plot.

* `panel.margin` and `legend.margin` have been renamed to `panel.spacing` and 
  `legend.spacing` respectively, to better communicate intent (they only
  affect spacing between legends and panels, not the margins around them)

* `legend.margin` now controls margin around individual legends.

* New `legend.box.background`, `legend.box.spacing`, and `legend.box.margin`
  control the background, spacing, and margin of the legend box (the region
  that contains all legends).

## Bug fixes and minor improvements

* ggplot2 now imports tibble. This ensures that all built-in datasets print 
  compactly even if you haven't explicitly loaded tibble or dplyr (#1677).

* Class of aesthetic mapping is preserved when adding `aes()` objects (#1624).

* `+.gg` now works for lists that include data frames.

* `annotation_x()` now works in the absense of global data (#1655)

* `geom_*(show.legend = FALSE)` now works for `guide_colorbar`.

* `geom_boxplot()` gains new `outlier.alpha` (@jonathan-g) and 
  `outlier.fill` (@schloerke, #1787) parameters to control the alpha/fill of
   outlier points independently of the alpha of the boxes. 

* `position_jitter()` (and hence `geom_jitter()`) now correctly computes 
  the jitter width/jitter when supplied by the user (#1775, @has2k1).

* `geom_contour()` more clearly describes what inputs it needs (#1577).

* `geom_curve()` respects the `lineend` paramater (#1852).

* `geom_histogram()` and `stat_bin()` understand the `breaks` parameter once 
  more. (#1665). The floating point adjustment for histogram bins is now 
  actually used - it was previously inadvertently ignored (#1651).

* `geom_violin()` no longer transforms quantile lines with the alpha aesthetic
  (@mnbram, #1714). It no longer errors when quantiles are requested but data
  have zero range (#1687). When `trim = FALSE` it once again has a nice 
  range that allows the density to reach zero (by extending the range 3 
  bandwidths to either side of the data) (#1700).

* `geom_dotplot()` works better when faceting and binning on the y-axis. 
  (#1618, @has2k1).
  
* `geom_hexbin()` once again supports `..density..` (@mikebirdgeneau, #1688).

* `geom_step()` gives useful warning if only one data point in layer (#1645).

* `layer()` gains new `check.aes` and `check.param` arguments. These allow
  geom/stat authors to optional suppress checks for known aesthetics/parameters.
  Currently this is used only in `geom_blank()` which powers `expand_limits()` 
  (#1795).

* All `stat_*()` display a better error message when required aesthetics are
  missing.
  
* `stat_bin()` and `stat_summary_hex()` now accept length 1 `binwidth` (#1610)

* `stat_density()` gains new argument `n`, which is passed to underlying function
  `stats::density` ("number of equally spaced points at which the
  density is to be estimated"). (@hbuschme)

* `stat_binhex()` now again returns `count` rather than `value` (#1747)

* `stat_ecdf()` respects `pad` argument (#1646).

* `stat_smooth()` once again informs you about the method it has chosen.
  It also correctly calculates the size of the largest group within facets.

* `x` and `y` scales are now symmetric regarding the list of
  aesthetics they accept: `xmin_final`, `xmax_final`, `xlower`,
  `xmiddle` and `xupper` are now valid `x` aesthetics.

* `Scale` extensions can now override the `make_title` and `make_sec_title` 
  methods to let the scale modify the axis/legend titles.

* The random stream is now reset after calling `.onAttach()` (#2409).

# ggplot2 2.1.0

## New features

* When mapping an aesthetic to a constant (e.g. 
  `geom_smooth(aes(colour = "loess")))`), the default guide title is the name 
  of the aesthetic (i.e. "colour"), not the value (i.e. "loess") (#1431).

* `layer()` now accepts a function as the data argument. The function will be
  applied to the data passed to the `ggplot()` function and must return a
  data.frame (#1527, @thomasp85). This is a more general version of the 
  deprecated `subset` argument.

* `theme_update()` now uses the `+` operator instead of `%+replace%`, so that
  unspecified values will no longer be `NULL`ed out. `theme_replace()`
  preserves the old behaviour if desired (@oneillkza, #1519). 

* `stat_bin()` has been overhauled to use the same algorithm as ggvis, which 
  has been considerably improved thanks to the advice of Randy Prium (@rpruim).
  This includes:
  
    * Better arguments and a better algorithm for determining the origin.
      You can now specify either `boundary` or the `center` of a bin.
      `origin` has been deprecated in favour of these arguments.
      
    * `drop` is deprecated in favour of `pad`, which adds extra 0-count bins
      at either end (needed for frequency polygons). `geom_histogram()` defaults 
      to `pad = FALSE` which considerably improves the default limits for 
      the histogram, especially when the bins are big (#1477).
      
    * The default algorithm does a (somewhat) better job at picking nice widths 
      and origins across a wider range of input data.
      
    * `bins = n` now gives a histogram with `n` bins, not `n + 1` (#1487).

## Bug fixes

* All `\donttest{}` examples run.

* All `geom_()` and `stat_()` functions now have consistent argument order:
  data + mapping, then geom/stat/position, then `...`, then specific arguments, 
  then arguments common to all layers (#1305). This may break code if you were
  previously relying on partial name matching, but in the long-term should make 
  ggplot2 easier to use. In particular, you can now set the `n` parameter
  in `geom_density2d()` without it partially matching `na.rm` (#1485).

* For geoms with both `colour` and `fill`, `alpha` once again only affects
  fill (Reverts #1371, #1523). This was causing problems for people.

* `facet_wrap()`/`facet_grid()` works with multiple empty panels of data 
  (#1445).

* `facet_wrap()` correctly swaps `nrow` and `ncol` when faceting vertically
  (#1417).

* `ggsave("x.svg")` now uses svglite to produce the svg (#1432).

* `geom_boxplot()` now understands `outlier.color` (#1455).

* `geom_path()` knows that "solid" (not just 1) represents a solid line (#1534).

* `geom_ribbon()` preserves missing values so they correctly generate a 
  gap in the ribbon (#1549).

* `geom_tile()` once again accepts `width` and `height` parameters (#1513). 
  It uses `draw_key_polygon()` for better a legend, including a coloured 
  outline (#1484).

* `layer()` now automatically adds a `na.rm` parameter if none is explicitly
  supplied.

* `position_jitterdodge()` now works on all possible dodge aesthetics, 
  e.g. `color`, `linetype` etc. instead of only based on `fill` (@bleutner)

* `position = "nudge"` now works (although it doesn't do anything useful)
  (#1428).

* The default scale for columns of class "AsIs" is now "identity" (#1518).

* `scale_*_discrete()` has better defaults when used with purely continuous
  data (#1542).

* `scale_size()` warns when used with categorical data.

* `scale_size()`, `scale_colour()`, and `scale_fill()` gain date and date-time
  variants (#1526).

* `stat_bin_hex()` and `stat_bin_summary()` now use the same underlying 
  algorithm so results are consistent (#1383). `stat_bin_hex()` now accepts
  a `weight` aesthetic. To be consistent with related stats, the output variable 
  from `stat_bin_hex()` is now value instead of count.

* `stat_density()` gains a `bw` parameter which makes it easy to get consistent 
   smoothing between facets (@jiho)

* `stat-density-2d()` no longer ignores the `h` parameter, and now accepts 
  `bins` and `binwidth` parameters to control the number of contours 
  (#1448, @has2k1).

* `stat_ecdf()` does a better job of adding padding to -Inf/Inf, and gains
  an argument `pad` to suppress the padding if not needed (#1467).

* `stat_function()` gains an `xlim` parameter (#1528). It once again works 
  with discrete x values (#1509).

* `stat_summary()` preserves sorted x order which avoids artefacts when
  display results with `geom_smooth()` (#1520).

* All elements should now inherit correctly for all themes except `theme_void()`.
  (@Katiedaisey, #1555) 

* `theme_void()` was completely void of text but facets and legends still
  need labels. They are now visible (@jiho). 

* You can once again set legend key and height width to unit arithmetic
  objects (like `2 * unit(1, "cm")`) (#1437).

* Eliminate spurious warning if you have a layer with no data and no aesthetics
  (#1451).

* Removed a superfluous comma in `theme-defaults.r` code (@jschoeley)

* Fixed a compatibility issue with `ggproto` and R versions prior to 3.1.2.
  (#1444)

* Fixed issue where `coord_map()` fails when given an explicit `parameters`
  argument (@tdmcarthur, #1729)
  
* Fixed issue where `geom_errorbarh()` had a required `x` aesthetic (#1933)  

# ggplot2 2.0.0

## Major changes

* ggplot no longer throws an error if your plot has no layers. Instead it 
  automatically adds `geom_blank()` (#1246).
  
* New `cut_width()` is a convenient replacement for the verbose
  `plyr::round_any()`, with the additional benefit of offering finer
  control.

* New `geom_count()` is a convenient alias to `stat_sum()`. Use it when you
  have overlapping points on a scatterplot. `stat_sum()` now defaults to 
  using counts instead of proportions.

* New `geom_curve()` adds curved lines, with a similar specification to 
  `geom_segment()` (@veraanadi, #1088).

* Date and datetime scales now have `date_breaks`, `date_minor_breaks` and
  `date_labels` arguments so that you never need to use the long
  `scales::date_breaks()` or `scales::date_format()`.
  
* `geom_bar()` now has it's own stat, distinct from `stat_bin()` which was
  also used by `geom_histogram()`. `geom_bar()` now uses `stat_count()` 
  which counts values at each distinct value of x (i.e. it does not bin
  the data first). This can be useful when you want to show exactly which 
  values are used in a continuous variable.

* `geom_point()` gains a `stroke` aesthetic which controls the border width of 
  shapes 21-25 (#1133, @SeySayux). `size` and `stroke` are additive so a point 
  with `size = 5` and `stroke = 5` will have a diameter of 10mm. (#1142)

* New `position_nudge()` allows you to slightly offset labels (or other 
  geoms) from their corresponding points (#1109).

* `scale_size()` now maps values to _area_, not radius. Use `scale_radius()`
  if you want the old behaviour (not recommended, except perhaps for lines).

* New `stat_summary_bin()` works like `stat_summary()` but on binned data. 
  It's a generalisation of `stat_bin()` that can compute any aggregate,
  not just counts (#1274). Both default to `mean_se()` if no aggregation
  functions are supplied (#1386).

* Layers are now much stricter about their arguments - you will get an error
  if you've supplied an argument that isn't an aesthetic or a parameter.
  This is likely to cause some short-term pain but in the long-term it will make
  it much easier to spot spelling mistakes and other errors (#1293).
  
    This change does break a handful of geoms/stats that used `...` to pass 
    additional arguments on to the underlying computation. Now 
    `geom_smooth()`/`stat_smooth()` and `geom_quantile()`/`stat_quantile()` 
    use `method.args` instead (#1245, #1289); and `stat_summary()` (#1242), 
    `stat_summary_hex()`, and `stat_summary2d()` use `fun.args`.

### Extensibility

There is now an official mechanism for defining Stats, Geoms, and Positions in 
other packages. See `vignette("extending-ggplot2")` for details.

* All Geoms, Stats and Positions are now exported, so you can inherit from them
  when making your own objects (#989).

* ggplot2 no longer uses proto or reference classes. Instead, we now use 
  ggproto, a new OO system designed specifically for ggplot2. Unlike proto
  and RC, ggproto supports clean cross-package inheritance. Creating a new OO
  system isn't usually the right way to solve a problem, but I'm pretty sure
  it was necessary here. Read more about it in the vignette.

* `aes_()` replaces `aes_q()`. It also supports formulas, so the most concise 
  SE version of `aes(carat, price)` is now `aes_(~carat, ~price)`. You may
  want to use this form in packages, as it will avoid spurious `R CMD check` 
  warnings about undefined global variables.

### Text

* `geom_text()` has been overhauled to make labelling your data a little
  easier. It:
  
    * `nudge_x` and `nudge_y` arguments let you offset labels from their
      corresponding points (#1120). 
      
    * `check_overlap = TRUE` provides a simple way to avoid overplotting 
      of labels: labels that would otherwise overlap are omitted (#1039).
      
    * `hjust` and `vjust` can now be character vectors: "left", "center", 
      "right", "bottom", "middle", "top". New options include "inward" and 
      "outward" which align text towards and away from the center of the plot 
      respectively.

* `geom_label()` works like `geom_text()` but draws a rounded rectangle 
  underneath each label (#1039). This is useful when you want to label plots
  that are dense with data.

### Deprecated features

* The little used `aes_auto()` has been deprecated. 

* `aes_q()` has been replaced with `aes_()` to be consistent with SE versions
  of NSE functions in other packages.

* The `order` aesthetic is officially deprecated. It never really worked, and 
  was poorly documented.

* The `stat` and `position` arguments to `qplot()` have been deprecated.
  `qplot()` is designed for quick plots - if you need to specify position
  or stat, use `ggplot()` instead.

* The theme setting `axis.ticks.margin` has been deprecated: now use the margin 
  property of `axis.text`.
  
* `stat_abline()`, `stat_hline()` and `stat_vline()` have been removed:
  these were never suitable for use other than with `geom_abline()` etc
  and were not documented.

* `show_guide` has been renamed to `show.legend`: this more accurately
  reflects what it does (controls appearance of layer in legend), and uses the 
  same convention as other ggplot2 arguments (i.e. a `.` between names).
  (Yes, I know that's inconsistent with function names with use `_`, but it's
  too late to change now.)

A number of geoms have been renamed to be internally consistent:

* `stat_binhex()` and `stat_bin2d()` have been renamed to `stat_bin_hex()` 
  and `stat_bin_2d()` (#1274). `stat_summary2d()` has been renamed to 
  `stat_summary_2d()`, `geom_density2d()`/`stat_density2d()` has been renamed 
  to `geom_density_2d()`/`stat_density_2d()`.

* `stat_spoke()` is now `geom_spoke()` since I realised it's a
  reparameterisation of `geom_segment()`.

* `stat_bindot()` has been removed because it's so tightly coupled to
  `geom_dotplot()`. If you happened to use `stat_bindot()`, just change to
  `geom_dotplot()` (#1194).

All defunct functions have been removed.

### Default appearance

* The default `theme_grey()` background colour has been changed from "grey90" 
  to "grey92": this makes the background a little less visually prominent.

* Labels and titles have been tweaked for readability:

    * Axes labels are darker.
    
    * Legend and axis titles are given the same visual treatment.
    
    * The default font size dropped from 12 to 11. You might be surprised that 
      I've made the default text size smaller as it was already hard for
      many people to read. It turns out there was a bug in RStudio (fixed in 
      0.99.724), that shrunk the text of all grid based graphics. Once that
      was resolved the defaults seemed too big to my eyes.
    
    * More spacing between titles and borders.
    
    * Default margins scale with the theme font size, so the appearance at 
      larger font sizes should be considerably improved (#1228). 

* `alpha` now affects both fill and colour aesthetics (#1371).

* `element_text()` gains a margins argument which allows you to add additional
  padding around text elements. To help see what's going on use `debug = TRUE` 
  to display the text region and anchors.

* The default font size in `geom_text()` has been decreased from 5mm (14 pts)
  to 3.8 mm (11 pts) to match the new default theme sizes.

* A diagonal line is no longer drawn on bar and rectangle legends. Instead, the
  border has been tweaked to be more visible, and more closely match the size of 
  line drawn on the plot.

* `geom_pointrange()` and `geom_linerange()` get vertical (not horizontal)
  lines in the legend (#1389).

* The default line `size` for `geom_smooth()` has been increased from 0.5 to 1 
  to make it easier to see when overlaid on data.
  
* `geom_bar()` and `geom_rect()` use a slightly paler shade of grey so they
  aren't so visually heavy.
  
* `geom_boxplot()` now colours outliers the same way as the boxes.

* `geom_point()` now uses shape 19 instead of 16. This looks much better on 
  the default Linux graphics device. (It's very slightly smaller than the old 
  point, but it shouldn't affect any graphics significantly)

* Sizes in ggplot2 are measured in mm. Previously they were converted to pts 
  (for use in grid) by multiplying by 72 / 25.4. However, grid uses printer's 
  points, not Adobe (big pts), so sizes are now correctly multiplied by 
  72.27 / 25.4. This is unlikely to noticeably affect display, but it's
  technically correct (<https://youtu.be/hou0lU8WMgo>).

* The default legend will now allocate multiple rows (if vertical) or
  columns (if horizontal) in order to make a legend that is more likely to
  fit on the screen. You can override with the `nrow`/`ncol` arguments
  to `guide_legend()`

    ```R
    p <- ggplot(mpg, aes(displ,hwy, colour = model)) + geom_point()
    p
    p + theme(legend.position = "bottom")
    # Previous behaviour
    p + guides(colour = guide_legend(ncol = 1))
    ```

### New and updated themes

* New `theme_void()` is completely empty. It's useful for plots with non-
  standard coordinates or for drawings (@jiho, #976).

* New `theme_dark()` has a dark background designed to make colours pop out
  (@jiho, #1018)

* `theme_minimal()` became slightly more minimal by removing the axis ticks:
  labels now line up directly beneath grid lines (@tomschloss, #1084)

* New theme setting `panel.ontop` (logical) make it possible to place 
  background elements (i.e., gridlines) on top of data. Best used with 
  transparent `panel.background` (@noamross. #551).

### Labelling

The facet labelling system was updated with many new features and a
more flexible interface (@lionel-). It now works consistently across
grid and wrap facets. The most important user visible changes are:

* `facet_wrap()` gains a `labeller` option (#25).

* `facet_grid()` and `facet_wrap()` gain a `switch` argument to
  display the facet titles near the axes. When switched, the labels
  become axes subtitles. `switch` can be set to "x", "y" or "both"
  (the latter only for grids) to control which margin is switched.

The labellers (such as `label_value()` or `label_both()`) also get
some new features:

* They now offer the `multi_line` argument to control whether to
  display composite facets (those specified as `~var1 + var2`) on one
  or multiple lines.

* In `label_bquote()` you now refer directly to the names of
  variables. With this change, you can create math expressions that
  depend on more than one variable. This math expression can be
  specified either for the rows or the columns and you can also
  provide different expressions to each margin.

  As a consequence of these changes, referring to `x` in backquoted
  expressions is deprecated.

* Similarly to `label_bquote()`, `labeller()` now take `.rows` and
  `.cols` arguments. In addition, it also takes `.default`.
  `labeller()` is useful to customise how particular variables are
  labelled. The three additional arguments specify how to label the
  variables are not specifically mentioned, respectively for rows,
  columns or both. This makes it especially easy to set up a
  project-wide labeller dispatcher that can be reused across all your
  plots. See the documentation for an example.

* The new labeller `label_context()` adapts to the number of factors
  facetted over. With a single factor, it displays only the values,
  just as before. But with multiple factors in a composite margin
  (e.g. with `~cyl + am`), the labels are passed over to
  `label_both()`. This way the variables names are displayed with the
  values to help identifying them.

On the programming side, the labeller API has been rewritten in order
to offer more control when faceting over multiple factors (e.g. with
formulae such as `~cyl + am`). This also means that if you have
written custom labellers, you will need to update them for this
version of ggplot.

* Previously, a labeller function would take `variable` and `value`
  arguments and return a character vector. Now, they take a data frame
  of character vectors and return a list. The input data frame has one
  column per factor facetted over and each column in the returned list
  becomes one line in the strip label. See documentation for more
  details.

* The labels received by a labeller now contain metadata: their margin
  (in the "type" attribute) and whether they come from a wrap or a
  grid facet (in the "facet" attribute).

* Note that the new `as_labeller()` function operator provides an easy
  way to transform an existing function to a labeller function. The
  existing function just needs to take and return a character vector.

## Documentation

* Improved documentation for `aes()`, `layer()` and much much more.

* I've tried to reduce the use of `...` so that you can see all the 
  documentation in one place rather than having to integrate multiple pages.
  In some cases this has involved adding additional arguments to geoms
  to make it more clear what you can do:
  
    *  `geom_smooth()` gains explicit `method`, `se` and `formula` arguments.
    
    * `geom_histogram()` gains `binwidth`, `bins`, `origin` and `right` 
      arguments.
      
    * `geom_jitter()` gains `width` and `height` arguments to make it easier
      to control the amount of jittering without using the lengthy 
      `position_jitter()` function (#1116)

* Use of `qplot()` in examples has been minimised (#1123, @hrbrmstr). This is
  inline with the 2nd edition of the ggplot2 box, which minimises the use of 
  `qplot()` in favour of `ggplot()`.

* Tighly linked geoms and stats (e.g. `geom_boxplot()` and `stat_boxplot()`) 
  are now documented in the same file so you can see all the arguments in one
  place. Variations of the same idea (e.g. `geom_path()`, `geom_line()`, and
  `geom_step()`) are also documented together.

* It's now obvious that you can set the `binwidth` parameter for
  `stat_bin_hex()`, `stat_summary_hex()`, `stat_bin_2d()`, and
  `stat_summary_2d()`. 

* The internals of positions have been cleaned up considerably. You're unlikely
  to notice any external changes, although the documentation should be a little
  less confusing since positions now don't list parameters they never use.

## Data

* All datasets have class `tbl_df` so if you also use dplyr, you get a better
  print method.

* `economics` has been brought up to date to 2015-04-01.

* New `economics_long` is the economics data in long form.

* New `txhousing` dataset containing information about the Texas housing
  market. Useful for examples that need multiple time series, and for
  demonstrating model+vis methods.

* New `luv_colours` dataset which contains the locations of all
  built-in `colors()` in Luv space.

* `movies` has been moved into its own package, ggplot2movies, because it was 
  large and not terribly useful. If you've used the movies dataset, you'll now 
  need to explicitly load the package with `library(ggplot2movies)`.

## Bug fixes and minor improvements

* All partially matched arguments and `$` have been been replaced with 
  full matches (@jimhester, #1134).

* ggplot2 now exports `alpha()` from the scales package (#1107), and `arrow()` 
  and `unit()` from grid (#1225). This means you don't need attach scales/grid 
  or do `scales::`/`grid::` for these commonly used functions.

* `aes_string()` now only parses character inputs. This fixes bugs when
  using it with numbers and non default `OutDec` settings (#1045).

* `annotation_custom()` automatically adds a unique id to each grob name,
  making it easier to plot multiple grobs with the same name (e.g. grobs of
  ggplot2 graphics) in the same plot (#1256).

* `borders()` now accepts xlim and ylim arguments for specifying the geographical 
  region of interest (@markpayneatwork, #1392).

* `coord_cartesian()` applies the same expansion factor to limits as for scales. 
  You can suppress with `expand = FALSE` (#1207).

* `coord_trans()` now works when breaks are suppressed (#1422).

* `cut_number()` gives error message if the number of requested bins can
  be created because there are two few unique values (#1046).

* Character labels in `facet_grid()` are no longer (incorrectly) coerced into
  factors. This caused problems with custom label functions (#1070).

* `facet_wrap()` and `facet_grid()` now allow you to use non-standard
  variable names by surrounding them with backticks (#1067).

* `facet_wrap()` more carefully checks its `nrow` and `ncol` arguments
  to ensure that they're specified correctly (@richierocks, #962)

* `facet_wrap()` gains a `dir` argument to control the direction the
  panels are wrapped in. The default is "h" for horizontal. Use "v" for
  vertical layout (#1260).

* `geom_abline()`, `geom_hline()` and `geom_vline()` have been rewritten to
  have simpler behaviour and be more consistent:

    * `stat_abline()`, `stat_hline()` and `stat_vline()` have been removed:
      these were never suitable for use other than with `geom_abline()` etc
      and were not documented.

    * `geom_abline()`, `geom_vline()` and `geom_hline()` are bound to
      `stat_identity()` and `position_identity()`

    * Intercept parameters can no longer be set to a function.

    * They are all documented in one file, since they are so closely related.

* `geom_bin2d()` will now let you specify one dimension's breaks exactly,
  without touching the other dimension's default breaks at all (#1126).

* `geom_crossbar()` sets grouping correctly so you can display multiple
  crossbars on one plot. It also makes the default `fatten` argument a little
  bigger to make the middle line more obvious (#1125).

* `geom_histogram()` and `geom_smooth()` now only inform you about the
  default values once per layer, rather than once per panel (#1220).

* `geom_pointrange()` gains `fatten` argument so you can control the
  size of the point relative to the size of the line.

* `geom_segment()` annotations were not transforming with scales 
  (@BrianDiggs, #859).

* `geom_smooth()` is no longer so chatty. If you want to know what the deafult
  smoothing method is, look it up in the documentation! (#1247)

* `geom_violin()` now has the ability to draw quantile lines (@DanRuderman).

* `ggplot()` now captures the parent frame to use for evaluation,
  rather than always defaulting to the global environment. This should
  make ggplot more suitable to use in more situations (e.g. with knitr)

* `ggsave()` has been simplified a little to make it easier to maintain.
  It no longer checks that you're printing a ggplot2 object (so now also
  works with any grid grob) (#970), and always requires a filename.
  Parameter `device` now supports character argument to specify which supported
  device to use ('pdf', 'png', 'jpeg', etc.), for when it cannot be correctly
  inferred from the file extension (for example when a temporary filename is
  supplied server side in shiny apps) (@sebkopf, #939). It no longer opens
  a graphics device if one isn't already open - this is annoying when you're
  running from a script (#1326).

* `guide_colorbar()` creates correct legend if only one color (@krlmlr, #943).

* `guide_colorbar()` no longer fails when the legend is empty - previously
  this often masked misspecifications elsewhere in the plot (#967).

* New `layer_data()` function extracts the data used for plotting for a given
  layer. It's mostly useful for testing.

* User supplied `minor_breaks` can now be supplied on the same scale as 
  the data, and will be automatically transformed with by scale (#1385).

* You can now suppress the appearance of an axis/legend title (and the space
  that would allocated for it) with `NULL` in the `scale_` function. To
  use the default lable, use `waiver()` (#1145).

* Position adjustments no longer warn about potentially varying ranges
  because the problem rarely occurs in practice and there are currently a
  lot of false positives since I don't understand exactly what FP criteria
  I should be testing.

* `scale_fill_grey()` now uses red for missing values. This matches
  `scale_colour_grey()` and makes it obvious where missing values lie.
  Override with `na.value`.

* `scale_*_gradient2()` defaults to using Lab colour space.

* `scale_*_gradientn()` now allows `colours` or `colors` (#1290)

* `scale_y_continuous()` now also transforms the `lower`, `middle` and `upper`
  aesthetics used by `geom_boxplot()`: this only affects
  `geom_boxplot(stat = "identity")` (#1020).

* Legends no longer inherit aesthetics if `inherit.aes` is FALSE (#1267).

* `lims()` makes it easy to set the limits of any axis (#1138).

* `labels = NULL` now works with `guide_legend()` and `guide_colorbar()`.
  (#1175, #1183).

* `override.aes` now works with American aesthetic spelling, e.g. color

* Scales no longer round data points to improve performance of colour
  palettes. Instead the scales package now uses a much faster colour
  interpolation algorithm (#1022).

* `scale_*_brewer()` and `scale_*_distiller()` add new `direction` argument of 
  `scales::brewer_pal`, making it easier to change the order of colours 
  (@jiho, #1139).

* `scale_x_date()` now clips dates outside the limits in the same way as
  `scale_x_continuous()` (#1090).

* `stat_bin()` gains `bins` arguments, which denotes the number of bins. Now
  you can set `bins=100` instead of `binwidth=0.5`. Note that `breaks` or
  `binwidth` will override it (@tmshn, #1158, #102).

* `stat_boxplot()` warns if a continuous variable is used for the `x` aesthetic
  without also supplying a `group` aesthetic (#992, @krlmlr).

* `stat_summary_2d()` and `stat_bin_2d()` now share exactly the same code for 
  determining breaks from `bins`, `binwidth`, and `origin`. 
  
* `stat_summary_2d()` and `stat_bin_2d()` now output in tile/raster compatible 
  form instead of rect compatible form. 

* Automatically computed breaks do not lead to an error for transformations like
  "probit" where the inverse can map to infinity (#871, @krlmlr)

* `stat_function()` now always evaluates the function on the original scale.
  Previously it computed the function on transformed scales, giving incorrect
  values (@BrianDiggs, #1011).

* `strip_dots` works with anonymous functions within calculated aesthetics 
  (e.g. `aes(sapply(..density.., function(x) mean(x))))` (#1154, @NikNakk)

* `theme()` gains `validate = FALSE` parameter to turn off validation, and 
  hence store arbitrary additional data in the themes. (@tdhock, #1121)

* Improved the calculation of segments needed to draw the curve representing
  a line when plotted in polar coordinates. In some cases, the last segment
  of a multi-segment line was not drawn (@BrianDiggs, #952)<|MERGE_RESOLUTION|>--- conflicted
+++ resolved
@@ -1,6 +1,11 @@
+* `annotation_raster()` adds support for native rasters. For large rasters,
+  native rasters render significantly faster than arrays (@kent37, #3388)
+  
+* Support graphics devices that use the `file` argument instead of `fileneame` 
+  in `ggsave()` (@bwiernik, #3810)
+
 # ggplot2 3.3.0
 
-<<<<<<< HEAD
 This is a minor release but does contain a range of substantial new features, 
 along with the standard bug fixes. The release contains a few visual breaking
 changes, along with breaking changes for extension developers due to a shift in
@@ -33,18 +38,6 @@
   stroking, use `outline.type = "full"` (@yutannihilation, #3503 / @thomasp85, #3708).
 
 ## New features
-=======
-* `annotation_raster()` adds support for native rasters. For large rasters,
-  native rasters render significantly faster than arrays (@kent37, #3388)
-  
-* Support graphics devices that use the `file` argument instead of `fileneame` 
-  in `ggsave()` (@bwiernik, #3810)
-  
-# ggplot2 3.3.0
-
-* Fix a bug in `geom_raster()` that squeezed the image when it went outside 
-  scale limits (#3539, @thomasp85)
->>>>>>> 83c8123d
 
 * The evaluation time of aesthetics can now be controlled to a finer degree. 
   `after_stat()` supersedes the use of `stat()` and `..var..`-notation, and is
@@ -175,14 +168,7 @@
 * `stat_summary()` and related functions now support rlang-style lambda functions
   (#3568, @dkahle).
 
-<<<<<<< HEAD
 * The data mask pronoun, `.data`, is now stripped from default labels.
-=======
-* `geom_ribbon()` now draws separate lines for the upper and lower intervals if
-  `colour` is mapped by default. Similarly, `geom_area()` now draws lines for
-  the upper in the same case by default. If you want old-style full stroking, use
-  `outline.type = "legacy"` (#3503, @yutannihilation).
->>>>>>> 83c8123d
 
 * Addition of partial themes to plots has been made more predictable;
   stepwise addition of individual partial themes is now equivalent to
