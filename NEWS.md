--- conflicted
+++ resolved
@@ -1,6 +1,60 @@
 # ggplot2 (development version)
 
-<<<<<<< HEAD
+* stacking text when calculating the labels and the y axis with
+  `stat_summary()` now works (@ikosmidis, #2709)
+
+* Allowed reversing of discrete scales by re-writing `get_limits()` (@AnneLyng, #3115)
+
+* Added `stat_contour_filled()` and `geom_contour_filled()`, which compute 
+  and draw filled contours of gridded data (@paleolimbot, #3044).
+
+* `geom_contour()` and `stat_contour()` now use the isoband package
+  to compute contour lines. The `complete` parameter (which was undocumented
+  and has been unused for at least four years) was removed (@paleolimbot, #3044).
+
+* `stat_smooth()` user `REML` by default, if `method = "gam"` and
+  `gam`'s method is not specified (@ikosmidis, #2630).
+
+* Changed `theme_grey()` setting for legend key so that it creates no 
+  border (`NA`) rather than drawing a white one. (@annennenne, #3180)
+
+* Added function `ggplot_add.by()` for lists created with `by()` (#2734, @Maschette)
+
+* `ggdep()` was deprecated (@perezp44, #3382).
+
+* Added weight aesthetic option to `stat_density()` and made scaling of 
+  weights the default (@annennenne, #2902)
+
+* `expand_scale()` was deprecated in favour of `expansion()` for setting
+  the `expand` argument of `x` and `y` scales (@paleolimbot).
+
+* `coord_trans()` now draws second axes and accepts `xlim`, `ylim`,
+  and `expand` arguments to bring it up to feature parity with 
+  `coord_cartesian()`. The `xtrans` and `ytrans` arguments that were 
+  deprecated in version 1.0.1 in favour of `x` and `y` 
+  were removed (@paleolimbot, #2990).
+
+* `coord_trans()` now calculates breaks using the expanded range 
+  (previously these were calculated using the unexpanded range, 
+  which resulted in differences between plots made with `coord_trans()`
+  and those made with `coord_cartesian()`). The expansion for discrete axes 
+  in `coord_trans()` was also updated such that it behaves identically
+  to that in `coord_cartesian()` (@paleolimbot, #3338).
+
+* All `coord_*()` functions with `xlim` and `ylim` arguments now accept
+  vectors with `NA` as a placeholder for the minimum or maximum value
+  (e.g., `ylim = c(0, NA)` would zoom the y-axis from 0 to the 
+  maximum value observed in the data). This mimics the behaviour
+  of the `limits` argument in continuous scale functions
+  (@paleolimbot, #2907).
+
+* `geom_abline()`, `geom_hline()`, and `geom_vline()` now issue 
+  more informative warnings when supplied with set aesthetics
+  (i.e., `slope`, `intercept`, `yintercept`, and/or `xintercept`)
+  and mapped aesthetics (i.e., `data` and/or `mapping`).
+  
+* `stat_density2d()` can now take an `adjust` parameter to scale the default bandwidth. (#2860, @haleyjeppson)
+
 # ggplot2 3.2.1
 
 This is a patch release fixing a few regressions introduced in 3.2.0 as well as
@@ -12,62 +66,6 @@
 * Using `qplot()` with a single positional aesthetic will no longer title the
   non-specified scale as `"NULL"` (#3473)
 * Fixes unit tests for sf graticule labels caused by chages to sf
-=======
-* stacking text when calculating the labels and the y axis with
-  `stat_summary()` now works (@ikosmidis, #2709)
-
-* Allowed reversing of discrete scales by re-writing `get_limits()` (@AnneLyng, #3115)
-
-* Added `stat_contour_filled()` and `geom_contour_filled()`, which compute 
-  and draw filled contours of gridded data (@paleolimbot, #3044).
-
-* `geom_contour()` and `stat_contour()` now use the isoband package
-  to compute contour lines. The `complete` parameter (which was undocumented
-  and has been unused for at least four years) was removed (@paleolimbot, #3044).
-
-* `stat_smooth()` user `REML` by default, if `method = "gam"` and
-  `gam`'s method is not specified (@ikosmidis, #2630).
-
-* Changed `theme_grey()` setting for legend key so that it creates no 
-  border (`NA`) rather than drawing a white one. (@annennenne, #3180)
-
-* Added function `ggplot_add.by()` for lists created with `by()` (#2734, @Maschette)
-
-* `ggdep()` was deprecated (@perezp44, #3382).
-
-* Added weight aesthetic option to `stat_density()` and made scaling of 
-  weights the default (@annennenne, #2902)
-
-* `expand_scale()` was deprecated in favour of `expansion()` for setting
-  the `expand` argument of `x` and `y` scales (@paleolimbot).
-
-* `coord_trans()` now draws second axes and accepts `xlim`, `ylim`,
-  and `expand` arguments to bring it up to feature parity with 
-  `coord_cartesian()`. The `xtrans` and `ytrans` arguments that were 
-  deprecated in version 1.0.1 in favour of `x` and `y` 
-  were removed (@paleolimbot, #2990).
-
-* `coord_trans()` now calculates breaks using the expanded range 
-  (previously these were calculated using the unexpanded range, 
-  which resulted in differences between plots made with `coord_trans()`
-  and those made with `coord_cartesian()`). The expansion for discrete axes 
-  in `coord_trans()` was also updated such that it behaves identically
-  to that in `coord_cartesian()` (@paleolimbot, #3338).
-
-* All `coord_*()` functions with `xlim` and `ylim` arguments now accept
-  vectors with `NA` as a placeholder for the minimum or maximum value
-  (e.g., `ylim = c(0, NA)` would zoom the y-axis from 0 to the 
-  maximum value observed in the data). This mimics the behaviour
-  of the `limits` argument in continuous scale functions
-  (@paleolimbot, #2907).
-
-* `geom_abline()`, `geom_hline()`, and `geom_vline()` now issue 
-  more informative warnings when supplied with set aesthetics
-  (i.e., `slope`, `intercept`, `yintercept`, and/or `xintercept`)
-  and mapped aesthetics (i.e., `data` and/or `mapping`).
-  
-* `stat_density2d()` can now take an `adjust` parameter to scale the default bandwidth. (#2860, @haleyjeppson)
->>>>>>> 541ae99a
 
 # ggplot2 3.2.0
 
