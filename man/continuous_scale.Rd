--- conflicted
+++ resolved
@@ -3,16 +3,9 @@
 \title{Continuous scale constructor.}
 \usage{
   continuous_scale(aesthetics, scale_name, palette, name =
-<<<<<<< HEAD
-  NULL, breaks = NULL, labels = NULL, legend = NULL, limits
+  NULL, breaks = NULL, minor_breaks = NULL, labels = NULL, legend = NULL, limits
   = NULL, rescaler = rescale, oob = censor, expand = c(0,
   0), na.value = NA, trans = "identity", guide = "legend")
-=======
-  NULL, breaks = NULL, minor_breaks = NULL, labels = NULL,
-  legend = TRUE, limits = NULL, rescaler = rescale, oob =
-  censor, expand = c(0, 0), na.value = NA, trans =
-  "identity")
->>>>>>> 3da56f92
 }
 \arguments{
   \item{aesthetics}{character}
