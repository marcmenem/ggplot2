ggplot2 1.0.1.9xxx
----------------------------------------------------------------

<<<<<<< HEAD
* `geom_violin()` now has the ability to draw quantile lines (@DanRuderman).
=======
* The default themes has been tweaked in various minor ways. The legend
  title and axis titles are now given the same treatment. The default
  font size has been dropped from 12 to 11. The axes labels are now
  darker.

>>>>>>> e408ccf1
* Sizes in ggplot2 are measured in mm. Previously they were converted to
  pts (for use in grid) by multiplying by 72 / 25.4. However, grid uses
  printer's points, not Adobe (big pts), so sizes are now multiplied by
  72.27 / 25.4.

* In legend for bars and rectangles, display border colour as border,
  rather than strikethrough.

* ggplot no longer throws an error if you your plot doesn't have any
  layers.  Instead it automatically adds `geom_blank()` (#1246)

* `geom_smooth()` is no longer so chatty. If you want to know what the deafult
  smoothing method is, look it up in the documentation! (#1247)

* `geom_smooth()`/`stat_smooth()` no longer pass ... on to the
  underlying model. Instead, put additional arguments in `method.args` (#1245).

* `element_text()` gains a margins argument which allows you to add additional
  margins around text elements in the plot. The default themes have been
  adjusted to add a little extra spacing between titles and text so the plots
  don't feel so cramped. The default margins scale with the theme font size,
  so the appearance at larger font sizes should be considerably improved
  (#1228). As part of these changes `axis.ticks.margin` has been deprecated:
  now use the margin property of `axis.ticks`.

* ggplot2 re-exports grid `arrow()` and `unit()` so you don't need to attach
  grid or use `grid::` for these commonly used functions (#1225)

* `geom_histogram()` and `geom_smooth()` now only inform you about the
  default values once per layer, rather than once per panel (#1220).

* `geom_bar()` and `geom_histogram()` no longer share `stat_bin()`. Now
  `geom_bar()` has its own stat, `stat_bar()`. This is useful if you want to
  display a bar chart of continuous data, drawing a bar at each unique
  location.

* `stat_summary2d()` has been renamed to `stat_summary_2d()` (with
  an alias so you can keep using the old method).

* Date and datetime scales now have `date_breaks`, `date_minor_breaks` and
  `date_labels` arguments so that you never need to use the long form
  `scales::date_breaks()` or `scales::date_format()`.

* `aes_auto()` has been deprecated. `aes_()` added as alias to old `aes_q()`.
  `aes_()` can now use formulas, so the most concise SE version of
  `aes(carat, price)` is now `aes_(~carat, ~price)`.

* New dataset `economics_long` is the economics data in long form.

* `facet_wrap()` gains a `labeller` option. (@lionel-, #25)

* The labeller API has been updated to offer more control when
  facetting over multiple factors (e.g. with formulae such as `~cyl +
  am`). Before, a labeller function would take `variable` and `value`
  arguments and return a character vector. Now, they take a data frame
  of character vectors and return a list. The input data frame has one
  column per factor facetted over. Each column in the returned list
  becomes one line in the strip label. See documentation for more
  details. Labellers offer the `multi_line` argument to control
  whether to display one or multiple lines. Furthermore, referring to
  `x` in backquoted expressions with `label_bquote()` is
  deprecated. You can now refer to the variable names
  instead. (@lionel-)

* There is a new labeller `label_context()`. Its behaviour depends on
  the number of factors facetted over. With a single factor, it
  displays only the values, just as before. But with multiple factors
  (e.g. with formulae such as `~cyl + am`), the labels are dispatched
  to `label_both()` to display both the variables and the values and
  make the plot clearer. (@lionel-)

* `show_guide` has been renamed to `show.legend`: this more accurately
  reflects what it does (control appearance in legend), and uses the same
  convention as other ggplot2 arguments (i.e. a `.` between names).

* New `cut_width()` is a convenient replacement for the verbose
  `plyr::round_any()`, with the additional benefit of offering more
  control.

* New `luv_colours` dataset which contains the locations of all
  built-in `colors()` in Luv space.

* `scale_*_gradient2()` defaults to using Lab colour space.

* `scale_fill_grey()` now uses red for missing values. This matches
  `scale_colour_grey()` and makes it obvious where missing values lie.
  Control with `na.value`.

* `geom_label()` works like `geom_text()` but draws a solid background
  behind each label (#1039).

* `stat_bindot()` has been removed because it's so tightly coupled to
  `geom_dotplot()`. If you happened to use `stat_bindot()`, just change to
  `geom_dotplot()` (#1194).

* Character labels in `facet_grid()` are no longer (incorrectly) coerced into
  factors. This caused problems with custom label functions (#1070).

* `scale_y_continuous()` now also transforms the `lower`, `middle` and `upper`
  aesthetics used by `geom_boxplot()`: this only affects
  `geom_boxplot(stat = "identity")` (#1020).

* `stat_summary()` (#1242), `stat_summary_hex()` and `stat_summary2d()` no
   longer pass `...` on to their summary functions - instead they have a new
   argument `fun.args`, a list of arguments to pass on.

* The internals of positions have been cleaned up considerably. You're unlikely
  to notice any external changes, although the documentation should be a little
  less confusing since positions now don't list parameters they never use.

* You can now suppress the appearance of an axis/legend title (and the space
  that would allocated for it) with `NULL` in the `scale_` function. To
  use the default lable, use `waiver()` (#1145).

* `geom_bin2d()` will now let you specify one dimension's breaks exactly,
  without touching the other dimension's default breaks at all (#1126).

* `labels = NULL` now works with `guide_legend()` and `guide_colorbar()`.
  (#1175, #1183).

* Improved documentation for `aes()`, `layer()` and many geoms and scales. I've
  tried to reduce the use of `...` so that you can see all the documentation in
  one place rather than having to navigate through multiple pages. Use
  of `qplot()` in examples has been minimised (#1123, @hrbrmstr). Tighly
  linked geoms and stats (e.g. `geom_boxplot()` and `stat_boxplot()`) are
  now documented in the same file so you can see all the arguments in one
  place.

* `geom_abline()`, `geom_hline()` and `geom_vline()` have been rewritten to
  have simpler behaviour and be more consistent:

    * `stat_abline()`, `stat_hline()` and `stat_vline()` have been removed:
      these were never suitable for use other than with `geom_abline()` etc
      and were not documented.

    * `geom_abline()`, `geom_vline()` and `geom_hline()` are bound to
      `stat_identity()` and `position_identity()`

    * Intercept parameters can no longer be set to a function.

    * They are all documented in one file, since they are so closely related.

* Scales no longer round data points to improve performance of colour
  palettes. Instead the scales package now uses a much faster colour
  interpolation algorithm (#1022).

* `scale_x_date()` now clips dates outside the limits in the same way as
  `scale_x_continuous()` (#1090)

* The `stat` and `position` arguments to `qplot()` have been deprecated.

* The movies dataset has been moved into its own package, ggplot2movies,
  because it was large and not terribly useful. If you've used the movies
  dataset, you'll now need to explicitly load the package with
  `library(ggplot2movies)`.

* The default legend will now allocate multiple rows (if vertical) or
  columns (if horizontal) in order to make a legend that is more likely to
  fit on the screen. You can override with the `nrow`/`ncol` arguments
  to `guide_legend()`

    ```R
    p <- ggplot(mpg, aes(displ,hwy, colour = model)) + geom_point()
    p
    p + theme(legend.position = "bottom")
    p + guides(colour = guide_legend(ncol = 1))
    ```

* `lims()` makes it easy to set the limits of any axis (#1138).

* Switched away from proto and reference class objects to ggproto. This makes it
  easier to extend ggplot2, because ggproto supports clean cross-package
  inheritance.

* `stat_function` computed the function with the transformed (not
  original data) values. This caused the computed values to be wrong
  if a different scale, other than untransformed continuous, was
  used. Function is now evaluted in original data scale
  values. (@BrianDiggs, #1011)

* Fixed segment annotations not transforming with scales (@BrianDiggs, #859)

* `geom_point()` changes the default shape from 16 to 19 - this has a
  better display on the default linux graphics device. (It's very slightly
  smaller than the old point, but it should affect any graphics significantly)

* `theme_minimal()` got slightly more minimal by removing the axis ticks:
  labels now line up beneath the grid lines (@tomschloss, #1084)

* `ggsave()` has been simplified a little to make it easier to maintain.
  It no longer checks that you're printing a ggplot2 object (so now also
  works with any grid grob) (#970), and always requires a filename.
  Parameter `device` now supports character argument to specify which supported
  device to use ('pdf', 'png', 'jpeg', etc.), for when it cannot be correctly
  inferred from the file extension (for example when a temporary filename is
  supplied server side in shiny apps) (@sebkopf, #939)

* Add access to the new `direction` argument of `scales::brewer_pal` and
  simplify changing the order of colours for `scale_*_brewer` and
  `scale_*_distiller` (@jiho, #1139)

* `facet_wrap()` more carefully checks its `nrow` and `ncol` arguments
  to ensure that they're specified correctly (@richierocks, #962)

* Improved the calculation of segments needed to draw the curve representing
  a line when plotted in polar coordinates. In some cases, the last segment
  of a multi-segment line was not drawn (@BrianDiggs, #952)

* All datasets have class `tbl_df` so if you also use dplyr, you won't
  accidentally print all the data. `economics` has been brought up to date to
  2015-04-01.

* All instances of partial matched dollar expressions were removed (@jimhester,
  #1134)

* `geom_text()` gains `nudge_x` and `nudge_y` arguments to offset labels from
  the x & y position (#1120). `check_overlap = TRUE` provides a simple
  resolution to label overplotting (#1039). `hjust` and `vjust` can now
  be character vectors: "left", "center", "right", "bottom", "middle", "top".
  New options include "inward" and "outward" which align text towards and
  away from the center of the plot respectively.

* `geom_crossbar()` sets grouping correctly so you can display multiple
  crossbars on one plot. It also makes the default `fatten` argument a little
  bigger to make the middle line more obvious (#1125).

* `guide_colorbar()` no longer fails when the legend is empty - previously
  this often masked misspecifications elsewhere in the plot (#967)

* `Geom`, `Stat` and `Position` are now exported, making it easier to create
  new geoms, stats and positions in other packages (#989).

* `facet_grid()` and `facet_wrap()` gain a `switch` argument that
  allows the facet titles to be displayed near the axes. They then act
  as axes subtitles. Can be set to "x", "y" or "both" (the latter only
  for grids) to control which label strips are switched. (@lionel-)

* New `theme_void()`, which is completely empty. Useful for plots with non
  standard coordinates or for producing numerical drawings with R. (@jiho, #976)

* New `geom_curve()` that adds curved lines, similar to `geom_segment()`.
  (@veraanadi, #1088)

* New `validate = FALSE` parameter to `theme()` makes it possible to turn off
  validation, and hence store arbitrary additional data in the themes.
  (@tdhock, #1121)

* Create correct legend for continuous color even if there is only one color
  (@krlmlr, #943)

* Position adjustments no longer warn about potentially varying ranges
  because the problem rarely occurs in practice and there are currently a
  lot of false positives since I don't understand exactly what FP criteria
  I should be testing.

* New dark-backgrounded theme, `theme_dark()`, meant to make colours pop out
  (@jiho, #1018)

* `aes_string()` now only parses character inputs. This problems bugs when
  using it with numbers and non default `OutDec` settings (#1045).

* `cut_number()` gives error message if insufficient data values to
  produce requested bins (#1046).

* `facet_wrap()` and `facet_grid()` now allow you to use non-standard
  variable names (provided that they surrounded by backticks) (#1067)

* Add `position_nudge()` for slightly off setting labels (or other geoms)
  from their corresponding points (#1109).

* All defunct functions and arguments have been removed.

* `stat_bin()` now defaults to using counts instead of proportions.
  `geom_count()` provides a convenient alias.

* `scale_size()` now maps values to _area_, not radius. Use `scale_radius()`
  if you want the old behaviour (not recommended, except perhaps for lines).

* `ggplot()` now captures the parent frame to use for evaluation,
  rather than always defaulting to the global environment. This should
  make ggplot more suitable to use in more situations (e.g. with knitr)

* Tweaked default `theme_grey()` background colour from grey90 to grey92:
  this makes the background recede into the background a little more.

* Bumped the default `size` for `geom_smooth()` up to 1. To continue to use
  the previous size, set `size = 0.5`. `geom_smooth()` gains explicit
  `method`, `se` and `formula` arguments to make it easier to see what the
  most important options are.

* `stat_bin()` gains `bins` arguments, which denotes the number of bins. Now
  you can set `bins=100` instead of `binwidth=0.5`. Note that `breaks` or
  `binwidth` will override it. (@tmshn, #1158, #102)

* `geom_histogram()` gains `binwidth`, `bins`, origin` and `right` arguments so
  you can see the most important arguments to the underlying `stat_bin()`
  computation.

* `geom_jitter()` gains `width` and `height` arguments to make it easier
  to control the amount of jittering without using the lengthy
  `position_jitter()` function (#1116)

* ggplot2 now exports `alpha()` from the scales package. This means you
  don't need to do `library(scales)` or `scales::alpha()` to access that
  handy function (#1107).

* new theme setting `panel.ontop` (logical) allows placing background elements
  (e.g., gridlines) on top of data. Usually used with blank or transparent
  `panel.background`.  (@noamross. #551)

* Add `stroke` aesthetic to `geom_point` controlling the stroke width of the
  border for shape types 21 - 25 (#1133, @SeySayux). Like `size`, the unit
  of stroke is `mm`. A point with `size = 5, stroke = 5` will be 10 mm wide.
  (#1142)

* `override.aes` now works with American aesthetic spelling, e.g. color

* Fixed `strip_dots` to work with anonymous functions within calculated
  aesthetics (e.g. `aes(sapply(..density.., function(x) mean(x))))`
  (#1154, @NikNakk)

* Automatically computed breaks do not lead to an error for transformations like
  "probit" where the inverse can map to infinity (#871, @krlmlr)

ggplot2 1.0.1
----------------------------------------------------------------

* Fixes to pass `R CMD check --run-donttest` in R-devel.

* Improvements to order of colours and legend display for continuous colour
  scales extracted from colorbrewer palettes by `scale_*_distiller()` (@jiho, 1076)

ggplot2 1.0.0
----------------------------------------------------------------

NEW FEATURES

* New coordinate system for small scale maps. `coord_quickmap()` computes and
  sets the correct aspect ratio between one degree of latitude and one degree
  of longitude at the centre of the plotted region. It does not perform full
  fledged mapping projection as `coord_map()` does and therefore is much
  faster. Yet, it gives a correct approximation for small scale maps (a few
  degrees in either direction) at medium to low latitudes (@jiho, #922).

* `geom_boxplot` gain new `varwidth` argument for controlling whether or not
  the width of boxplots should be proportional to the size of the groups
  (@tsieger, #927).

* `position_jitterdodge()` combines `position_jitter()` and `position_dodge()`,
  allowing the user to plot and align points generated by e.g. `geom_point()`
  with those generated by a dodged `geom_boxplot()`. See
  `example(position_jitterdodge)` for a potential usage. (@kevinushey, #932)

* Allow specifying only one of the limits in a scale and use the automatic
  calculation of the other limit by passing NA to to the limit function,
  `xlim()` or `ylim()` (@jimhester, #557).

* Allow to use brewer palettes for continuous scales, through the new
  `scale_fill/colour_distiller()` functions (@jiho, #925).

* `stat_ellipse()` adds data ellipses. It supports bivariate normal and t distributions,
  as well as a euclidian distance circle. (@jofrhwld, #926)

* Add new themes: `theme_linedraw()` is similar to `theme_bw()` but with
  truly only white and black elements and spacing between elements identical
  to `theme_gray`. `theme_light` is similar but with light gray box and axes
  around the plot, to emphasise content more (@jiho, #923)

* new theme settings panel.margin.x and panel.margin.y (units) allow
  specifying horizontal and vertical gap between panels in facetted plots (for
  both grid and wrap).  (Kirill Müller. Fixes #839)

* Fix vertical justification for rotated text.  This will change the appearance
  of plots that use textual elements that are rotated by 90° or 270° and have a
  `vjust` parameter other than the default 0.5; the interpretation of `vjust`
  and `hjust` is now the same for both rotated and non-rotated text elements
  (0 = top/left, 1 = bottom/right, 0.5 = centered).  (@krlmlr, #883)

* Added helper function `labeller()` for formatting faceting values.
  (@stefanedwards, #910). Added `label_wrap_gen` based on
  https://github.com/hadley/ggplot2/wiki/labeller#writing-new-labellers
  (@stefanedwards, #910)

BUG FIXES AND MINOR IMPROVEMENTS

* `aes()` no more treats variables like `a..x..b` as a calculated aesthetic.
  (@krlmlr, #834.)

* New `aes_q()` function to generate aesthetic specifications from
  quoted calls/names. `aes_string()` uses names `x` and `y` for first
  two unnamed arguments.

* `fortify.SpatialPolygonsDataFrame()` now calls `polygons` without
  requiring the `sp` to be loaded first (@seancarmody, #879).

* The outliers of `geom_boxplot()` use the default colour, size and shape from
  `geom_point()`. Changing the defaults of `geom_point()` with
  `update_geom_defaults()` will apply the same changes to the outliers of
  `geom_boxplot()`. Changing the defaults for the outliers was previously not
  possible. (@ThierryO, #757)

* `geom_dotplot()` now works with `qplot()`. (@rasmusab. Fixes #825)

* Marginal improvements to `theme_bw()` and `theme_classic()` (@jiho, #934)

* `stat_smooth()` checks for `method = "auto"` and `method = "glm"` in
  a safer way.

* Add `"none"` to documentation of `theme()` for parameter `legend.position`
  (@krlmlr, #829).

REMOVED FUNCTIONALITY

* `ggpcp()`, `ggfluctuation()`, `ggmissing()`, `ggstructure()`, and
  `ggorder()` are now defunct and have been removed.

ggplot2 0.9.3.1
----------------------------------------------------------------

BUG FIXES

* The theme element `legend.box.just` now can be set. It was not properly
  recognized before.

* `stat_density2d` previously resulted in errors when geom="polygon". This
  is fixed. (Fixes #741 and #749)

* `annotation_logticks` previously drew one set of logticks for each group,
  and inherited aesthetic mappings like colour. It no longer does this. (Fixes
  #767)

* Plots with geom_crossbar not display correct symbol in legend. (Fixes #768)

* Grouping is no longer set automatically by `stat_summary()`, allowing for
  summary paths. This reverts a change made for 0.9.3. (Fixes #732 and #739)

ggplot2 0.9.3
----------------------------------------------------------------

* The `plotmatrix` function has been deprecated and prints a warning
  message.

* `stat_bin` now produces warning messages when it is used with set or
  mapped y values. Previously, it was possible to use `stat_bin` and
  also set/map y values; if there was one y value per group, it would
  display the y values from the data, instead of the counts of cases for
  each group. This usage is deprecated and will be removed in a future
  version of ggplot2. (Winston Chang. Fixes #632)

* Several small changes were made so that ggplot2 is compatible with
  plyr <= 1.7.1 as well as plyr > 1.7.1.

* `geom_polygon` draws multiple polygons as a single grob instead of as
  separate grobs. This results in much better performance. For example,
  drawing a world map is about 12 times faster. (Winston Chang. Fixes #666)

MINOR FEATURES

* A new theme `theme_minimal` has been added. This theme is based on
  `theme_bw`, but does not have outlines around many of the rectangular
  elements. (Baptiste Auguie)

* A new theme `theme_classic` has been added. This theme has is based on
  `theme_bw`. It has x and y axis lines, but no box around the plotting area
  and no grid lines. (Thanks to David Kahle)

* `geom_segment` allows setting `lineend`. (Jean-Olivier Irisson)

* `ggsave` raises an error when making images larger than 50x50 inches.
  This prevents accidentally creating extremely large bitmap images that
  hang R and eat up memory. (Winston Chang. Fixes #517)

* `train_cartesian` and `train_trans` are no longer memoized. Previously
  the results of these functions were saved and so they would not
  respond changes in the operating environment, such as a change in
  locale. (Winston Chang. Fixes #592)

* In `stat_ydensity` and `geom_violin`, the `scale` argument now accepts
  the value "width", for equal widths. Additionally `scale="equal"` has
  been deprecated, in favor of "area". (Jean-Olivier Irisson)

* `stat_quantile` now supports `rqss`.

* `scale_size_area` has been added as a replacement for `scale_area`. This
  makes the naming more consistent. The new scale also by default makes the
  area of points proportional to the value, which is different from what
  `scale_area` does. (Fixes #635)

* Functions now have gradual deprecation behavior with the `gg_dep` function.

* Scales for required but missing aesthetics (x and y) are now automatically
  added. (Fixes #676)

* `geom_crossbar` previous raised a warning when notches were used and the
  notches went outside the hinges. This has been changed to a message.

BUG FIXES

* With `geom_segment`, when a variable mapped to `linetype` had an NA
  value, it would raise an error. This is now fixed. (Winston Chang.
  Fixes #623)

* When using `coord_map` with some projections, latitude lines wrapped
  around the globe and added extra lines. (Winston Chang. Fixes #562)

* `stat_summary` now calculates a unique value at each x. (Winston
  Chang. Fixes #622)

* Colorbar guides now supports language objects returned from functions
  like `math_format()`, and will render them as expressions. (Kohske
  Takahashi)

* When using `coord_polar`, NA or NaN values caused errors. They are now
  ignored instead. (Winston Chang)

* Text theme elements used in `guide_legend`, such as `label.theme`, caused
  confusing errors when the angle wasn't set. Now it produces a more
  informative error message.

* Theme elements now have their subclass listed first, before the `element`
  class. (Thanks to Jeffrey Arnold)

* Previously when free scales were used with non-cartesian coords, they just
  wouldn't work. Now ggplot throws an error with an informative message.
  (Fixes #673)

* `geom_dotplot` previously worked with `position="dodge", but did not work
  when using `position=position_dodge()`. It now works with both. (Fixes
  #709)

* For linetype scales, NA values previously caused errors. Now `na.value`
  for linetype scales defaults to "blank". (Fixes #711)

ggplot2 0.9.2.1
----------------------------------------------------------------

BUG FIXES

* find_global now searches for objects in the namespace environment
  instead of the package environment. This fixes problems when ggplot2
  is imported to another package but not attached.

ggplot2 0.9.2
----------------------------------------------------------------

THEME SYSTEM

* The theme system has been completely rewritten. (Winston Chang)

* The functions `theme_text`, `theme_line`, and so on have been renamed to
  `element_text`, `element_line`, and so on.

* The `opts()` function has been renamed to `theme()`.

* To set the plot title, use `labs(title = "...")` or `ggtitle("...")
  instead of `opts(title = "...")`.

* Elements are now just lists of properties, instead of functions that
  return grobs.

* Theme elements now can inherit properties. For example, `axis.title.x`
  inherits properties from `axis.title`, which in turn inherits from
  `text`. The inheritance tree is stored in ggplot2::.element_tree.

* Theme objects can now be added to each other with `+`, without a ggplot
  object. There is also a new `%replace%` operator for adding theme
  objects together.

* Vertical and horizontal grid lines can now be controlled independently,
  with `axis.grid.major.x`, `axis.grid.major.y` (and the same for minor);
  `axis.ticks.x` and `axis.ticks.y`; and `axis.line.x` and `axis.line.y`.

* The `size` property of theme elements can be defined relative to the
  parent objects, using the `rel()` function.

MINOR FEATURES

* ggplot2 now uses the external gtable package instead of internal gtable
  functions.

* The condition that set parameters (e.g. `colour = "red"`) could only be of
  length one has been relaxed - they may now be of length one, or exactly the
  same length as the data. Recycling is not done because it makes it harder to
  spot problems. This makes `annotate` considerably more flexible. (Fixes
  #489)

* `stat_contour` is now somewhat faster

* new stat class `stat_ecdf` that shows empirical cumulative distribution
  function. (Kohske Takahashi)

* Dependency on `gpclib` removed, and `fortify.SpatialPolygonsDataFrame` will
  now use `rgeos` if available - this is particularly useful if you're not
  able to use the non-free `gpclib`.

* `ggsave` now supports emf output files.

* all "template" plots (`plotmatrix`, `ggorder` etc) have been deprecated and
  will be removed in a future version. These plots are poorly tested and
  poorly supported and really belong in a separate package.

* The default guide for continuous color/fill scale is now colourbar.
  (Kohske Takahashi. Fixes #555)

* The arrowhead of geom-path and geom-segment with `arrow = TRUE` is
  now filled with the same colour as the path.

* The algorithm for calculating breaks locations has been changed from
  `pretty_breaks()` to `extended_breaks()` from the 'labeling' package
  by Justin Talbot. (Winston Chang. Fixes #580)

* `scale_type`, the function used to pick which type of scale should be
   used for a given type of input variable is now an S3 generic. That
   means that if you want to add a new default type of scale you can
   provide a method - it should return a string giving the name of the
   scale to use (e.g. "continuous", "discrete", "date")

* When there are multiple guides (legends), the order that they are
  displayed can now be controlled manually. (Kohske Takahashi. Fixes
  #470)

* When a scale for a given aesthetic is added to a plot more than once,
  display a message indicating that the first scale will be replaced.
  (Winston Chang. Fixes #518)

DOCUMENTATION

* All geoms and stats now document their aesthetics. (Thanks to joranE.
  Fixes #447)

BUG FIXES

* `scale_x_continuous` now respects `na.value` (Fixes #522)

* `geom_map` now correctly uses set aesthetics (e.g. `colour = "green"`)

* Setting breaks outside the limits of the x or y axis no longer causes
  errors. (Kohske Takahashi. Fixes #552)

* `facet_locate` no longer evaluates unneeded expressions. (Winston
  Chang. Fixes #565)

* `annotation_map` now gets group id from munched data. (Winston Chang.
  Fixes #568)

* `geom_raster` now supports alpha. (Kohske Takahashi. Fixes #596)

* Both axis lines are now drawn above the plotting area panel.
  (Winston Chang. Fixes #585)

* The jitter resolution is now correctly calculated when the data
  does _not_ include zero. (Thanks to Karl Ove Hufthammer. Fixes #572)

* Legend icons for `geom_boxplot` now display linetype. (Kohske
  Takahashi. Fixes #608)

* Facets now appear in the correct order when layers with different
  factor levels are added. (Winston Chang. Fixes #543)

* Distances in polar coordinates are calculated along spiral arcs,
  instead of straight-line distance. (Winston Chang. Fixes #471)

* `fortify.SpatialPolygonsDataFrame` now uses the correct ordering.
  (Charlotte Wickham. Fixes #434)

* `stat_vline` and `stat_hline` no longer throw errors when
  `xintercept` and `yintercept` are passed to them. (Winston Chang.
  Fixes #624)

ggplot2 0.9.1
----------------------------------------------------------------

MINOR FEATURES

* `ggstructure` and `ggorder`, which call `ggpcp`, no longer have a
  `scale` argument since `ggpcp` does not have one.

* built in datasets have been checked to make sure they use characters,
  factors and ordered factors appropriately

* `geom_raster` and `annotation_raster` gain new `interpolate` argument for
  controlling whether or not rasters are interpolated

* Added `plot` as an alias for `print` for ggplot objects.

* Visual tests have been moved to /visual_test and modified to work with the
  vtest package. (Thanks to Winston Chang)

* `geom_dotplot`: now supports stacking. It uses `stackgroups = TRUE` instead
  of the usual position="stack", for technical reasons. It also will stack in
  the x direction when binning along the y axis. (Thanks to Winston Chang)

* `geom_rug` now allows control over which sides to put the rug lines, with
  the `sides` argument. (Thanks to Winston Chang)

* `annotation_logticks`: a new geom that adds tick marks on the inside of the
  plotting rectangle that have diminishing spacing for log-10 axes. (Thanks
  to Winston Chang)

* Coordinate expansion is now handled by an interaction of the scale and
  coord, rather than by the scale only. Also, the `wise` argument is no
  longer needed. (Thanks to Winston Chang and Kohske Takahashi)

BUG FIXES

* `facet_grid` no longer drops duplicate cases (Fixes #443)

* `munch_range` properly reports the x and y range. (Thanks to Winston Chang)

* `stat_bin2d` handles data with NA in the position variables. Error was
  triggered when scale was limited to a range smaller than the range of
  the data. (Bug reported by Tao Gao; diagnosed and fixed by Brian Diggs)

* `scale_*_identity` will now produce a legend when `guide = "legend"` and no
  breaks or labels are supplied (Fixes #453)

* `geom_map` now works with `coord_map` (Fixes #480)

* discrete scales now accept named vectors of labels again (Fixes #427)

* `geom_raster` works better with categorical input (Fixes #463)

* `qplot` no longer uses non-standard evaluation for geom/stat arguments - it
  doesn't seem to be needed and was causing problems when qplot was used in
  special environments (e.g. in knitr) (Fixes #377)

* `coord_train.polar` and `coord_train.trans` remove NAs from breaks.
  (Thanks to Winston Chang. Fixes #422)

* Theta breaks with `coord_polar` have equal angular spacing. (Thanks to
  Winston Chang and Kohske Takahashi. Fixes #288)

* Empty data frames are now handled correctly: layers with empty data are
  dropped silently, instead of inheriting data from the plot. (Thanks to
  Winston Chang. Fixes #31, #332, #506 and #507)

* The alpha value of set colours is now preserved by default. To return to the
  old behaviour, set `alpha = 1`. (Fixes #475)

* `scale_*_manual` will throw an error if you have too few values. (Fixes
  #512)

* `facet_wrap` gets the `as.table` argument back. (Fixes #497)

* `resolution` now returns 1 when range is zero. (Fixes #526)

* Titles are displayed above legend when legend is on top. (Thanks to
  Kohske Takahashi. Fixes #432)

* Specifying breaks outside coord limits works. (Thanks to Kohske Takahashi.
  Fixes #430)

* `renames_aes` now uses exact matching instead of partial matching. (Thanks
  to Winston Chang. Fixes #529)

* `labs()` now works with American spellings. (Thanks to Winston Chang.
  Fixes #521)

* `stat_density2d` sets the limits for `kde2d` from the limits of the x and
  y scales. (Thanks to Winston Chang)

ggplot2 0.9.0
----------------------------------------------------------------

NEW FEATURES

* `annotation_custom`: a new geom intended for use as static annnotations that
  are the same in every panel. Can be used to add inset plots, tables, and
  other grid-based decorations inside the plot area (Contributed by Baptiste
  Auguié).

* `geom_map`: a new special case of `geom_polygon` useful when you are drawing
  maps, particularly choropleth maps. It is matched with `annotation_map`, an
  even faster special case when you want the same map drawn in each panel.

* `geom_raster` is a special case of `geom_tile` for equally sized rectangular
  tiles. It uses the raster functionality of R graphics devices for massively
  increased speed and much decreased file sizes. It is matched with
  `annotation_raster`, an even faster special case, for when you want to draw
  the same raster in each panel.

* `geom_violin`: an implementation of violin plots, which are a way of
  visualizing kernel density estimates. (Thanks to Winston Chang)

* `geom_dotplot`: dot plots, as described in Wilkinson (1999). To bin the
  data, it uses `stat_bindot` to bin the data, which has two methods: histodot
  and dot-density. Histodot binning uses fixed-width bins just like
  `stat_bin`, while dot-density binning uses variable-width bins. A new grob,
  `grob_dotstack` is used to render the dots. (Thanks to Winston Chang)

* New fortify methods have been added for objects produced by the `multcomp`
  package.

* `stat_summary2d` and `stat_summary_hex`. These are work like `stat_bin2d`
  and stat_binhex but allow any summarisation function (instead of just
  count). They are 2d analogs of `stat_summary`

* `facet_grid`: The space argument now supports `free_x` and `free_y` next to
  `free` and `fixed, this allows the user to adjust the spatial scaling of the
  facets in either the x or y direction. This is especially useful when the
  scales are very different. In this case space = `free` could make some
  facets very small. (Thanks to Willem Ligtenberg)

DOCUMENTATION

* Thorough clean up and checking, including documenting all arguments, adding
  systematic cross-references, and adding commonly requested examples. Thanks
  to Jake Russ and Dennis Murphy for the help.

* Complete series of aesthetics pages (grouped subsets of aesthetics) with
  examples of how to use the major ones, see e.g. `?fill`, `?shape`, `?x`,

* Added a complete list of theme opts with usage examples in `?opts`

* Added "translate" pages to demonstrate usage between qplot and ggplot, GPL,
  base and lattice graphics: `?translate_qplot_base`, `?translate_qplot_gpl`,
  `?translate_qplot_lattice`, `?translate_qplot_ggplot`,

SCALES

* Scales have been rewritten to use the new `scales` package, which does a
  much better job at defining what a scale is and making it easier for you to
  create your own scales. Scales should now behave much more consistently, and
  it should be easier for me to add new features in the future.

* `breaks` parameter can now be a function, which will be passed the scale
  limits and expected to return a character vector of breaks

* `labels` parameter can now be a function - this replaces the previous
  formatter function that only some scales possessed, and the `major` argument
  to the data time scales. This function should take a vector of breaks as
  input, and return a character vector or list of expressions as output. See
  `comma_format`, `dollar_format`, `percent_format`, `scientific_format`,
  `parse_format` and `math_format` for examples

* Transformations are now provided by the scales package - see `?trans_new`
  for list of available transformations, and how to create your own. The
  transformations in this package should do a better job at computing default
  breaks.

* Transformations for continuous scales are now detected automatically when
  the default scales are added. This ensures that dates and date times will
  display correctly when used for any aesthetic - previously they only worked
  with position scales. The system is now also easier to extend to new types
  of continuous data that you might want to plot.  (Fixes #48)

* All scales now accept a `na.value` parameter which provides an aesthetic
  value to be used for `NA` values in the data. Colour/fill scales default to
  grey, which should stand out as different from non-missing values.

* The new `oob` (out of bounds) parameter controls how scales deals with
  values outside the limits. The default action is `censor` - see `clip` for
  another option.

* Only `scale_x_log10`, `scale_x_sqrt` and `scale_x_reverse` provided as
  convenience functions for x and y scales. Use e.g. `scale_x_continuous(trans
  = "log")` to access others

* `set_default_scale` has been removed. If you want to change the default
  scale for an aesthetic, just create a function called
  `scale_aesthetic_continuous` or `scale_aesthetic_discrete` that returns the
  scale that you want.  For example:

      p <- qplot(mpg, wt, data = mtcars, colour = factor(cyl))
      p
      scale_colour_discrete <- scale_colour_brewer
      p

* Scales now automatically shrink to what is actually displayed on the plot,
  not the underlying data used for statistical transformation. If you want the
  old behaviour, supply `shrink = FALSE` to the facetting specification.
  (Fixes #125)

* `scale_colour_gradient` and `scale_fill_gradient` now use a colour scheme
  with constant hue but varying chroma and luminance. This is better because
  it creates a natural ordering inline with the order of the colour values.

FACETS

* Converted from proto to S3 objects, and class methods (somewhat) documented
  in `facet.r`. This should make it easier to develop new types of facetting
  specifications.

* The new `facet_null` specification is applied in the default case of no
  faceting. This special case is implemented more efficiently and results in
  substantial performance improvements for non-facetted plots.

* Facetting variables will no longer interfere with aesthetic mappings -
  `facet_wrap(~ colour)` will no longer affect the colour of points.

DEVELOPMENT

* ggplot2 has moved away from the two (!!) homegrown documentation systems
  that it previously relied on, and now uses roxygen extensively. The current
  downside is that this means that ggplot2 website can no longer be updated,
  but I hope work with the `helpr` package will resolve that shortly.

* ggplot2 now uses a `NAMESPACE`, and only exports functions that should be
  user visible - this should make it play considerably more nicely with other
  packages in the R ecosystem. Note that this means you now need to explicitly
  load `plyr` (and other packages) if you are using them elsewhere in your
  code.

* ggplot2 now has a start on a set of automated tests. As this test suite
  expands it will help me ensure that bugs stay fixed, and that old bugs don't
  come back in new versions. A test suite also gives me more confidence when
  I'm modifying code, which should help with general code quality.

COORDS

* Converted from proto to S3 objects, and class methods (somewhat) documented
  in `coord.r`. This should make it easier to develop new types of coordinate
  systems.

* Added a new method `coord_range` for finding the x and y range even after
  coordinates have been transformed to other names (eg., theta and r). (Thanks
  to Winston Chang)

RENDERING

* When printing a ggplot2 object, the rendered plot information is returned
  invisibly. You can capture this with (e.g.) `x <- print(qplot(mpg, wt, data
  = mtcars))` and in the future will be able to use it to get information
  about the plot computations, such as the range of all the scales, and the
  exact data that is plotted.

* Drawing a plot takes place in three documented steps: `ggplot_build` which
  creates a list of data frames ready for rendering builds, `ggplot_gtable`
  which creates a `gtable` of grobs, and `grid.draw` which renders the grobs
  on screen. Each of these returns a data structure which should be useful for
  understanding and modifying the rendered plot. This is still a work in
  progress, so please ask questions if anything is confusing.

* The `drop` and `keep` parameters to `ggsave` and `print.ggplot` have been
  dropped, as the data structure returned by `ggplot_gtable` is sufficiently
  rich enough to remove the need for them.

* Axis labels are now centred underneath the panels (not the whole plot), and
  stick close to the panels regardless of the aspect ratio.

GUIDES

* Guides (particularly legends) have been rewritten by Kohske Takahashi to
  provide considerably more layout flexibility.

* `guide_legend` now supports multi-row/column legend and reversed order,
  gives more flexible positioning of title and label, and can override
  aesthetics settings. This is useful, for example, when alpha value in a
  panel is very low but you want to show vivid legend.

* `guide_colorbar` is a guide specially for continuous colour scales as
  produced by colour and fill scales.

MINOR CHANGES

* `geom_text` now supports `fontfamily`, `fontface`, and `lineheight`
  aesthetics for finer control over text display. (Thanks to Kohske Takahashi
  for the patch. Fixes #60)

* `collide`, which powers `position_dodge` and `position_stack`, now does not
  error on single x values (Thanks to Brian Diggs for a fix. #157)

* `...` in `ggplot` now passed on to `fortify` method when used with an object
  other than a data frame

* `geom_boxplot`: outlier colour and shape now default to values set by the
  aesthetic mapping (thanks to suggestion by Ben Bolker), the width of the
  median line is now `fatten` times the width of the other lines (thanks to
  suggestion by Di Cook), and the line type can now be set. Notched box
  plots are now supported by setting `notch = TRUE` (thanks to Winston Chang
  for the patch).

* `ggsave` can work with cm and mm `units` (Thanks to patch from Jean-Olivier
  Irisson)

* `scale_shape` finally returns an error when you try and use it with a
  continuous variable

* `stat_contour` no longer errors if all breaks outside z range (fixes #195).

* `geom_text` remove rows with missing values with warning (fixes #191)

* New generic function `autoplot` for the creation of complete plots
  specific to a given data structure. Default implementation throws
  an error. It is designed to have implementations provided by other
  packages.  (Thanks to suggestion by Brian Diggs)

* `ggpcp` loses the `scale` argument because it relied on reshape(1) code

* `map_data` passes `...` on to `maps::map` (Fixes #223)

* `coord_fixed` accepts `xlim` and `ylim` parameters to zoom in on x and y
  scales (Fixes #91)

* ggplot2 will occasionally display a useful hint or tip on startup.  Use
  `suppressPackageStartupMessages` to eliminate

* `stat_binhex` uses correct bin width for computing y axis bounds. (Fixes
  #299, thanks to Dave Henderson for bug report and fix.)

* `stat_smooth` now adjusts confidence intervals from `loess` using a
  t-based approximation

* `stat_smooth` reports what method is used when method is "auto". It also
  picks the method based on the size of the largest group, not individually by
  group. (Thanks to Winston Chang)

* `stat_bin` and `geom_histogram` now use right-open, left-closed intervals by
  default. Use `right = TRUE` to return to previous behaviour.

* `geom_vline`, `geom_hline`, and `geom_abline` now work with non-Cartesian
  coordinate systems. (Thanks to Winston Chang)

ggplot2 0.8.9
----------------------------------------------------------------

A big thanks to Koshke Takahashi, who supplied the majority of improvements
in this release!

GUIDE IMPROVEMENTS

* key size: can specify width and height separately

* axis: can partially handle text rotation (issue #149)

* legend: now can specify the direction of element by opts(legend.direction =
  "vertical") or opts(legend.direction = "horizontal"), and legend box is
  center aligned if horizontal

* legend: now can override the alignment of legend box by
  opts(legend.box = "vertical") or opts(legend.box = "horizontal")

* legend: now can override legend title alignment with opts(legend.title.align
  = 0) or opts(legend.title.align = 1)

* legend: can override legend text alignment with opts(legend.text.align = 0)
  or opts(legend.text.align = 1)

BUG FIXES

* theme_*: can specify font-family for all text elements other than geom_text

* facet_grid: fixed hirozontal spacing when nrow of horizontal strip >= 2

* facet_grid: now can manually specify the relative size of each row and column

* is.zero: now correctly works

* +: adding NULL to a plot returns the plot (idempotent under addition)
  (thanks to suggestion by Matthew O'Meara)

* +: meaningful error message if + doesn't know how to deal with an object
  type

* coord_cartesian and coord_flip: now can wisely zoom when wise = TRUE

* coord_polar: fix point division bugs

* facet_grid: now labels in facet_grid are correctly aligned when the number
  of factors is more then one (fixes #87 and #65)

* geom_hex: now correctly applies alpha to fill colour not outline colour
  (thanks to bug report from Ian Fellows)

* geom_polygon: specifying linetype now works (thanks to fix from Kohske
  Takahashi)

* hcl: can now set c and l, and preserves names (thanks to suggestion by
  Richard Cotton)

* mean_se: a new summary function to work with stat_summary that calculates
  mean and one standard error on either side (thanks to contribution from
  Kohske Takahashi)

* pos_stack: now works with NAs in x

* scale_alpha: setting limits to a range inside the data now works (thanks to
  report by Dr Proteome)

* scale_colour_continuous: works correctly with single continuous value (fixes
  #73)

* scale_identity: now show legends (fix #119)

* stat_function: now works without y values

* stat_smooth: draw line if only 2 unique x values, not three as previously

* guides: fixed #126

* stat_smooth: once again works if n > 1000 and SE = F (thanks to bug report
  from Theiry Onkelinx and fix from Kohske Takahashi)

* stat_smooth: works with locfit (fix #129)

* theme_text handles alignment better when angle = 90

ggplot2 0.8.8
----------------------------------------------------------------

Bug fixes:

* coord_equal finally works as expected (thanks to continued prompting from
  Jean-Olivier Irisson)

* coord_equal renamed to coord_fixed to better represent capabilities

* coord_polar and coord_polar: new munching system that uses distances (as
  defined by the coordinate system) to figure out how many pieces each segment
  should be broken in to (thanks to prompting from Jean-Olivier Irisson)

* fix ordering bug in facet_wrap (thanks to bug report by Frank Davenport)

* geom_errorh correctly responds to height parameter outside of aes

* geom_hline and geom_vline will not impact legend when used for fixed
  intercepts

* geom_hline/geom_vline: intercept values not set quite correctly which
  caused a problem in conjunction with transformed scales (reported by Seth
  Finnegan)

* geom_line: can now stack lines again with position = "stack" (fixes #74)

* geom_segment: arrows now preserved in non-Cartesian coordinate system (fixes
  #117)

* geom_smooth now deals with missing values in the same way as geom_line
  (thanks to patch from Karsten Loesing)

* guides: check all axis labels for expressions (reported by Benji Oswald)

* guides: extra 0.5 line margin around legend (fixes #71)

* guides: non-left legend positions now work once more (thanks to patch from
  Karsten Loesing)

* label_bquote works with more expressions (factors now cast to characters,
  thanks to Baptiste Auguie for bug report)

* scale_color: add missing US spellings

* stat: panels with no non-missing values trigged errors with some statistics.
  (reported by Giovanni Dall'Olio)

* stat: statistics now also respect layer parameter inherit.aes (thanks to bug
  report by Lorenzo Isella and investigation by Brian Diggs)

* stat_bin no longer drops 0-count bins by default

* stat_bin: fix small bug when dealing with single bin with NA position
  (reported by John Rauser)

* stat_binhex: uses range of data from scales when computing binwidth so hexes
  are the same size in all facets (thanks to Nicholas Lewin-Koh for the bug
  report)

* stat_qq has new dparam parameter for specifying distribution parameters
  (thanks to Yunfeng Zhang for the bug report)

* stat_smooth now uses built-in confidence interval (with small sample
  correction) for linear models (thanks to suggestion by Ian Fellows)

* stat_spoke: correctly calculate stat_spoke (cos and sin were flipped, thanks
  to Jean-Olivier Irisson for bug report and fix)

ggplot2 0.8.7
----------------------------------------------------------------

* coord_map gains xlim and ylim arguments to control region of projection

* corrected label generation for computed aesthetics (..x..) and special
  names (`x x`)

* fullseq: now always returns vector of length two, even when range is 0

* geom_point legend takes more care to ensure that fill colours will be shown

* legend: fixed scale merging bug when labels were set manually

* scale_area: gains a legend argument like all other scales

* scale_colour_brewer: gains na.colour argument to set colour of missing
  values

* stat_bin2d: fix typo in breaks calculation

* stat_bin: deals with floating point rounding issues using the same
  algorithm as base::hist

* stat_density2d: fixed bug when contour = FALSE (Thanks to Takahashi Kohske)


ggplot2 0.8.6
----------------------------------------------------------------

NEW FEATURES

* trans_log1p: new log + 1 transformer contributed by Jean-Olivier Irisson

BUG FIXES

* aesthetics: fixed bug when overriding aesthetics with NULL

* annotate: adds layers with legend = FALSE

* coord_equal: correctly place tick marks (Fixes #61)

* documentation: usage statements should now be spread over multiple lines

* fortify.SpatialPolygonsDataFrame: fixed bug when region variable had missing values

* legend: don't try and display legend when unnecessary scale added

* legend: text labels now correctly left-aligned when non-numeric

* order aesthetic now correctly affects position adjustments  (Fixes #70)

* qplot loads facetting variables from global environment more correctly

* scale_date and scale_date_time now work with infinite positions

* scale_date and scale_date_time now take expand argument

* scales were not getting automatically added in many situations (Fixes #69)

* scale_manual was not returning labels in the correct format and so legends
  were not getting merged correctly

* stat_contour: fix error if x or y coordinates were negative

* stat_bin: now copes with bars of zero height (Fixes #72)

* stat_qq: always use sorted data (rather than interpolated quantiles) on
  sample axis.  This makes it behave more like qqnorm

* stat_quantile: correctly group results

* xlim now works with datetimes

* all plyr functions prefixed with their namespace to avoid clashes with other
  packages (thanks to Steve Lianoglou)


ggplot2 0.8.5
----------------------------------------------------------------

NEW FEATURES

* geom_text gains parse argument which makes it possible to display
  expressions. (Implements #50)

* all scales now have legend parameter, which defaults to TRUE. Setting to
  false will prevent that scale from contributing to the legend (Implements
  #27)

* default axis labels and legend titles are now stored in the options, instead
  of in each scale. This fixes a long standing bug where it was not easy to
  set the label for computed variable, such as the y axis on a histogram.
  Additionally, it means default scales are only added to the plot until just
  prior to plotting, instead of the previous behaviour where scales where
  added as layers were added - this could cause problems if you later modified
  the underlying data. (Implements #28)

* coord_equal: when ratio = NULL (the default), it will adjust the aspect
  ratio of the plot, rather than trying to extend the shortest axis.

* x and y positions can be set to Inf or -Inf to refer to the top/right and
  bottom/left extents of the panel. (Implements #18)

* expand_limits(): a new function to make it easy to force the inclusion of
  any set of values in the limits of any aesthetic.

NEW FEATURES (MINOR)

* aesthetics: when _setting_ an aesthetic, you may only set it to a single
  value.  This was always a good idea, but now it is enforced with an
  informative error message.

* stat_contour bump up default number of contours

* stat_density2d: make number of grid points used for density estimation
  user controllable (implements #9)

* geom_bin now allows you to set whether bins used intervals of the form
  (a, b] or [a, b) with the "right" parameter (implements #20)

* geom_path: linejoin, lineend and linemitre are now user controllable
  (implements #24)

* scales: all scales check that breaks are supplied if labels are, and
  that breaks and labels are the same length (implements #40)

* scales: if breaks are a named vector, the names will be used as labels
  (thanks to suggestion by David Kahle)

* scale_colour_gradient, scale_colour_gradient2 & scale_colour_gradientn now
  have formatter argument to match scale_continuous

* updated citation to refer to the ggplot2 book

BUG FIXES

* coord_cartesian now correctly sets limits when one or both of the position
  scales are non-linear.  (fixes #17)

* coord_equal: now works with non-linear scales (fixes #13)

* coord_map sets aspect ratio correctly (fixes #4)

* coord_polar correctly combines labels on end of axis if expressions
  (fixes #39)

* coord_trans now respects scale expand parameter (expansion occurs after
  transformation) (fixes #14)

* facet_grid with scales = "free" and space = "free" now calculates space
  correctly if the range of the scale is < 1 (fixes #1)

* facet_grid works once more when facetting with multiple variables in one
  direction (fixes #11)

* facet_wrap now sets aspect ratio correctly

* facet_wrap now maintains original order of data

* geom_hline and geom_vline now work with coord_flip (fixes #30)

* geom_path drops missing values at start and end of each line (fixes #41)

* scale_shape_discrete, scale_size_continuous, scale_alpha and
  scale_linetype_discrete added to scales to match naming convention of all
  other scales (fixes #47)

* legends now correctly calculate label widths (fixes #38)

* legends will only merge if both the title and all labels are the same.
  (fixes #16)

* legends: fix for bug #19: Legend with three constraints doesn't work

* stat_contour & stat_density2d: fix grouping bugs (issue #7)

* xlim, ylim: fix bug when setting limits of discrete scales


ggplot2 0.8.4
----------------------------------------------------------------

* aes and aes_string both convert prefixes to full names
* aesthetics: corrected list of aesthetics to include american spelling of
  colour as well as base R abbreviations
* aesthetics: fix bug in detecting which aesthetics are calculated
* aes_string treats NULL as "NULL"
* annotate now works with missing x and y (e.g. for geom_rect)
* continuous scale limits now automatically sorted
* coord_polar: fix bug if breaks not all inside limits
* facet_wrap: can now specify both ncol and nrow without getting an error
* facet_wrap: now works with statistics that produce both x and y values (e.g.
  stat_qq)
* fullseq now adds additional break on bottom if necessary, so that the
  include.lowest argument in cut never comes into play (this the source of a
  potential bug in histograms)
* geom_boxplot: alpha now affects fill colour of boxes only
* geom_path correctly switches to segments if varying alpha used (thanks to
  Karl Ove Hufthammer for the report and Baptiste Auguie for the fix)
* geom_point: the alpha aesthetic now also affects the fill.
* geom_ribbon always sorts input to avoid problems with certain pathological
  inputs
* geom_smooth was incorrectly applying alpha to line colour in the legend
* nullGrob renamed to zeroGrob to avoid name conflict with grid
* position_collide now works with missing values
* position_stack: fixed bug in detection of overlap for negative values
* scale_discrete_position now uses drop argument to force dropping of unused
  levels
* scale_gradient, scale_gradient2 and scale_gradientn now uses label
  parameters, if supplied
* scale_x_inverse, scale_y_inverse now actually work, and added recip as alias
* stat_qq now correctly groups results
* stat_smooth will not try and fit a line to 2 or fewer points (previously
  didn't try for only 1 point)
* stat_spoke now works with reversed scales
* grouping: now consistent between different geoms (Issue #33)

ggplot2 0.8.3
----------------------------------------------------------------

New features

* alpha: new aesthetic, with scale alpha.  Where a geom has both fill and colour, alpha affects the fill.

* annotate: new annotate function to make it easier to add annotations to plots

* facet_grid now takes strip label function from parameter labeller, not theme setting

* facet_grid: gains as.table argument to control direction of horizontal facets

* fortify: full set of methods for turning data from the sp package into data frames that can be plotted with ggplot2

* geom_errorbarh: new geom for horizontal error bars

* labels_parsed and labels_bquote functions to make it easier to display expressions on facet labels

* scale_manual now supports breaks and limits

* subset: experimental new feature.  Layers now have a subset argument, which takes subsets formatted like .(var1 < 5, var2 == 3) etc.

* xlim and ylim now work recognise Date and POSIXct classes to create date and date_time scales respectively

Dealing with missing values

* facet_wrap: add drop argument to control whether or not panels for non-existent combinations of facetting variables should be dropped or not.  Defaults to TRUE

* scale_discrete: empty factor levels will be preserved, unless drop = TRUE

Bug fixes

* added presidents dataset from book to package

* American spelling of color accepted in as geom parameter, and all colour
  scales have alias spelled color (e.g. scale_color_hue)

* facet_wrap: contents guaranteed to be clipped to panel

* facet_wrap: corrected labelling when facetting by multiple variables (thank
  to Charlotte Wickham for a clear test case)

* geom_histogram now works with negative weights (provided position =
  "identity").  This is useful for creating back to back histograms.

* geom_step: improve legend

* geom_text: better legend

* geom_vline, geom_hline, geom_abline: should work in yet more situations

* resolution: fixed bug in computation of resolution that lead to (e.g.)
  incorrect boxplot widths when there was only a single x value in a group.

* position_stack: fixed bug in detection of overlap for very large bins

* scale_discrete: factor levels no longer mistakenly reordered

* scale_hue: now spans full range of hue if it less than 360 degrees

* scale_hue: rotated default hue range by 15 degrees to avoid unfortunate
  red-green contrast in two colour case

* show now works with ggplot objects

* stat_sum: fixed bug which resulted in dropped aesthetics

* stat_summary: now warns when dropping records with missing values

* stat_summary: should be a little faster

* stat_summary: correctly passes ... arguments on fun.data

* theme_bw: corrected justification of axis.text.y

* trans: bug fixes to logistic transformation

* order aesthetic should work again

ggplot2 0.8.2
----------------------------------------------------------------

New features

* borders, fortify.map and map_data to make it easier to draw map borders and
  choropleth maps

* cut_interval and cut_number utility functions to discretise continuous
  variables

* stat_summary has reparameterised to make it easier to specify different
  summary functions.  It now has four parameters: fun.y, fun.ymin and
  fun.ymax; and fun.data.  See the documentation for stat_summary for more
  details

Minor improvements

* ggfluctuation: default to aspect ratio that produces squares

* ggsave: filename now first parameter, not second

* qplot: if sample aesthetic is used, stat automatically set to qq

* scale_datetime: improved breaks calculation

* scale_gradient: better default colour scheme from red to blue (thanks to
  Charlotte Wickham for providing the Munsell colours)

* scale_size and scale_area: increased default size range

* stats: all give useful error message if missing a required aesthetic

* theme_set warns if missing needed theme elements

* theme_text: now possible to right and left align text with hjust=0 and hjust=1 respectively

Bug fixes

* be explicit about is.discrete to avoid clash with Hmisc

* facet_wrap: work around R bug so no longer crashers when ncol = 1

* geom_errorbar now works correctly with dashed lines

* geom_path will now silently ignore lines with less than 2 points (instead of
  throwing a mysterious error as before)

* geom_path now responds to the size aesthetic once more

* geom_polygon etc now correctly displays linetype on legends

* geom_step now works with multiple groups

* geom_vline and geom_hline: fix bug when mapping intercept to variable in
  data frame

* ggsave: path parameter correctly sets path

* guides: fix broken legend from default stat aesthetics (e.g. for stat_sum)

* scale_manual now works better with missing values

* scale_manual: labels now correctly sets legend labels.

* stat_density_2d: no longer passes unnecessary parameters to kde2d causing an
  error message (seen when setting aesthetics with qplot)

* stat_pointrange: better relationship between point and line widths

* stat_sum now correctly preserves other aesthetic columns (should be a bit faster too)


ggplot2 0.8.1
----------------------------------------------------------------

New features

* new labs, xlab & ylab functions for easily modifying axis labels and legend titles

* qplot now guesses what geom you want based on the position aesthetics that you provide:

  * both x & y: scatterplot

  * only x: histogram

  * only y: scatterplot of seq_along(y) vs y

* scale_datetime: a first attempt at a scale for date time objects of class POSIXt

Aesthetic improvements

* legends should now work in cases where you have multiple layers the use the
  same geom and have different aesthetic mappings

* theme: new theme setting legend.key.size determines size of keys in legend

* theme: new theme setting plot.margins to control the plot margins

* tweaks to plot and legend layout

Other minor improvements

* geom_point warns if missing values present in data and not displayed on plot

* geom_smooth gives a more accurate warning when you have incorrectly specified the grouping

* geom_smooth will switch to an alternative smoothing method (mgcv::gam(y ~
  s(x, bs = "cr"))), when there are more than 1000 observations

* layers gain a legend argument, which allow you to force the layer either
  into (TRUE) or out of (FALSE) the legend

Bug fixes

* coord_equal now calculates scales correctly again

* coord_flip: flips axes labels again too

* coord_trans fix bug where transformation incorrect

* facet_grid: fix bug where tick labels where being produced outside the range of the axes

* facet_wrap: fixed bug with ncol = 1 or nrow = 1

* facet_wrap: labels correctly clipped to axis ranges

* facet_wrap: labels will match panels even when factor levels are not in alphabetical order

* facet_wrap: now works when a layer doesn't contain every level of the faceting variables

* geom_abline should now work in a wider variety of situations

* geom_smooth now gives correct asymmetric standard errors with generalised
  linear models (thanks to Thierry Onkelinx)

* geom_vline and geom_hline now correctly transform their intercepts if the
  scale is transformed

* geom_vline and geom_hline: now use xintercept and yintercept instead of intercept

* legend.position and legend.justification work again

* position_dodge now works for any number of elements with smaller widths, not just 2!

* scale_discrete_position: does a better job of calculating axis limits when
  plotting a mixture of continuous and discrete values (e.g. with geom_jitter)

* summary: tweaks to improve output


ggplot2 0.8  (2008-11-18)
----------------------------------------

* The two biggest new features in this release are the (long awaited) ability
  to have scales that vary between facets, and a faceting system that works
  like lattice (facet_wrap). From qplot, you can use facet_wrap by specifying
  one sided formula (~ colour, as opposed to . ~ color). To see some potential
  uses for these new features, see the "Positioning" chapter of the book.
  Implementing these changes has required a rewrite of large parts of the
  coordinate systems code, so if anything seems strange with non-Cartesian
  coordinate systems, please get in touch.

* I've also made another round of tweaks to make the plots more aesthetically
  pleasing.This includes using a bright blue colour for geoms used to add
  statistical summaries to plots (contour, smooth, and quantiles), and
  tweaking the default colour scheme for the continuous colour scale.Please
  let me know what you think.Remember that most of these options are
  controllable with the theming system - see the book chapter "Polishing your
  plots for publication".

* Accompanying this new release of the package is an updated and expanded
  version of the book. The content of the book is now largely complete (~170
  pages), and over the coming months I will be working on make it polished and
  easy to understand.See http://had.co.nz/ggplot2/book.I love to hear your
  feedback about the book, but at this point please don't bother reporting
  minor typos, I would much rather hear about what you want to do, but can't
  figure out from the book.

Other new features:

* geom_bin2d/stat_bin2d & geom_hex/stat_binhex: for 2d square and hexagon binning, particularly useful for alleviating overplotting in scatterplots

* geom_freqpoly: draws frequency polygons (= stat_bin + geom_line)

* scale_position: both discrete and continuous gain a new formatter argument
  to control the default formatting of the axis labels.  See also the handy
  numeric formatters: dollar, comma and percent

* the xlim and ylim functions now produce discrete scales when appropriate,
  and generate a reverse scale if the minimum is greater than the maximum

Improvements

* coord_map gains experimental axis labels

* facet_grid: new support for varying scales in rows and columns

* facet_wrap: new faceter which wraps a 1d ribbon of panels into 2d, in a
  similar way to lattice

* geom_bin: gains a drop argument to control whether or not 0 count bins
  should be removed

* geom_path and geom_line gain arrows argument to match geom_segment

* ggsave now checks that you are using it with a ggplot plot

* ggsave now produces postscript files that are suitable for embedding in
  another document

* ggsave now recognises the .svg extension and will produce svg files, if
  possible

* ggsave: default dpi changed to 300, on the assumption that you are saving
  the plot for printing

* qplot: uses facet_wrap if formula looks like ~ a + b (as opposed to a ~ b)

Aesthetic tweaks

* geom_bar, geom_polygon, geom_rect, ...: default fill colour is now much
  closer to black to match the defaults in other geoms (point, line, etc)

* geom_line, geom_path, geom_segment: lines have squared ends

* geom_point, geom_pointrange and geom_boxplot: now use shape = 16 instead of
  19.  This shape does not have a border from R 2.8 on, and so will look
  better when displayed transparently.

* geom_contour, geom_density2d, geom_quantile and geom_smooth use a bright
  blue colour for lines, to make them stand out when used with black points

* scale_gradient: tweaked default colours to make more aesthetically pleasing

* theme: new theme setting panel.margin (a unit) controls gap between panels
  in facetted plots (for both grid and wrap)

* theme_gray: removed black border around strips

* theme_bw: tweaks to make black and white theme look a little nicer

Bug fixes

* coord_cartesian now correctly clips instead of dropping points outside of its limits

* facet_grid: margins now grouped correctly in default case (non-aesthetic
  variables ignored when generating default group value)

* facet_grid: fix long standing bug when combining datasets with different
  levels of facetting variable

* geom_smooth calls stat::predict explicitly to avoid conflicts with packages
  that override predict for S4 model classes

* grid: correctly expose subcomponents of strips and axes

* mapping aesthetics to functions of stat output now works in a much wider
  variety of cases

* order aesthetic should now work with bars (and in general more geoms)

* position_dodge now works with points and other geoms that lack xmin and xmax

* scale_area works once more

* scale_discrete_position: empty levels are no longer displayed by default, if
  you want them, use breaks = levels(myfactor)

* scale_discrete_position: fixed bug when limits were set

* scale_discrete_position: more aesthetically pleasing expansion for a wider
  ranges of plots (picks expansion based on whether or not geom with width
  used, e.g. bars)

* scale_gradient*: axes are correctly labelled when a transformation is used

* scale_x_log10, scale_y_sqrt etc now correctly transform output from
  statistics as well as raw data

* scale_z_* now removed because no longer used by anything

* stat_bin: correctly returns 0 when no observations in a bin (was previously
  returning NA)

* stat_quantreg: deal with yet another new output format from quantreg

* stat_contour now has arguments to control the position of the contours,
  rather than relying on the z scale

* theme: panel.empty setting removed as it is no longer used

* theme_grey now aliased to theme_gray

* theme_line: setting size works correctly

* theme_rect, theme_segment: size now measured in mm, to be consistent with
  the rest of ggplot

ggplot2 0.7
----------------------------------------------------------------

* ggplot2 0.7 introduces a new theming system which allows you to control
  (almost) every aspect of the appearance of the plot.  This system is
  documented in the book chapter "Polishing your plots for publication",
  available from http://had.co.nz/ggplot2/book/polishing.pdf.

Bugs fixed

* geom_boxplot: now displays outliers even if only one present

* geom_jitter: setting one jitter direction to 0 now works

* geom_segment: should now work correctly in all coordinate systems (note that
  arrows only work in Cartesian coordinates)

* ggsave: correctly uses dpi for raster devices and default dpi changed to 72
  (thanks to Brian Ripley for pointing this out)

* ggsave: current device no longer closes if error occurs

* position_jitter: now works correctly with 0 jitter

* remove_missing: some statistics were calculated incorrectly when missing
  values were present

* scales: extra scales ignored (again)

* scales: legends respect fixed parameters of the layer

* scales: legends won't appear when aesthetics are mapped to NULL, or set to fixed value

* scales: xend and yend now transformed correctly

* scale_date: breaks are now rounded to correct position

New functionality

* geom_point: can now control colour and fill separately for point glyphs with
  borders

* geom_step: now has parameter direction which can take values vh (vertical
then horizontal)  or hv (horizontal then vertical) describing the shape of the
stairs

* qplot: new asp argument to set aspect ratio

* qplot: now captures the environment in which it was run, which should make
  it much more robust at finding the variables you expect it to find

* qplot: now treats any arguments wrapped in I() as parameters, not
  aesthetics, e.g. qplot(mpg, wt, data=mtcars, colour = I("red")) or
  qplot(mpg, wt, data=mtcars, size = I(5))

* scale_continuous: new minor_breaks argument to controls position of minor
  breaks

* scale_discrete: new discrete position scales which make it possible to
  manually position elements

* scale_gradientn: new colour scale which creates gradient between any list of
  colours

More consistent interfaces

* can use color instead of colour, and old R names throughout ggplot2

* geom_jitter: Arguments changed to height and width to match other position
  adjustments

* scales: any point outside of limits is dropped (this was previously the
  behaviour for discrete scales, but not continuous scales)

* scales: limits are consistent across discrete and continuous scales (limits
  c(1, NA) form no longer works for continuous scales)

* scales: order of legends reversed to match order of x axis (and to be
  consistent with previous versions)

* scale_date: new limits argument to set axis limits

* scale_discrete: all discrete scales accept breaks argument

* scale_discrete: all discrete scales have limits and labels argument to
  better control legends

* scale_discrete: character and logical vectors now reliably treated as
  discrete scales

* stat_density2d, geom_density2d: density2d used consistently (instead of
  density_2d in some places)

Improved aesthetics

* coord_polar: more tweaks to grid lines to enhance appearance

* coord_polar: new expand argument to control whether axes should be expanded
  outside the range of the data

* geom_contour, geom_smooth, geom_quantile: now use blue lines

* position_stack, position_dodge: should be more informative if conditions for
  stacking/dodging not met

* position_jitter: default amount of jittering tweaked to align with boxplots
  etc.

* scales: background colour of legends key matches plot

* themes: Complete rewrite of theming system, see new book chapter for details

* themes: direct access to plot options via $ is now disabled

Improved documentation and error messages

* facet_grid: documentation improved

* qplot: Better error messages when needed variables are missing

* scale_discrete: improved error message for too many values in domain

* scale_size: improved documentation for discrete variables

* online documentation generally tweaked and primped to work a little better
 and look a little nicer

* website now includes a search box

* links from rdoc now point to correct pages


ggplot2 0.6
----------------------------------------------------------------

The two big changes in this release are improved documentation and legends.

* all major ggplot2 components now have their own built in documentation, so
  that (e.g.) ?stat_smooth or ?geom_point now give you useful information

* the legend code is now considerably more sophisticated and will attempt to
  merge together legends for the same variable

* also, legends are drawn based on the geoms used (instead of the scales
  used, as previously) so should match the plot much better (e.g. for
  geom_smooth, geom_boxplot, geom_vline, geom_abline, geom_pointrange).

These features are new, so there are likely to be a few bugs that I haven't discovered.  Please me know if you discover any.

Other additions and corrections

* coord_equal: should now work correctly in all situations

* coord_polar: add start and direction parameters, giving more control over
  the layout of the polar coords

* coord_polar: added my favourite pie chart example

* coord_trans now deals with groups appropriately, at the cost of decreased
  speed

* geom_abline, geom_vline, geom_hline: should now behave better in a wider
  variety of settings

* geom_boxplot: deals with continuous x-axis and grouping much better

* geom_boxplot: now has it's own legend which actually looks like a boxplot

* geom_boxplot: reports if missing values removed

* geom_crossbar: the middle line is now display thicker than the other lines,
  controlled by the parameter fatten (thanks to Heike Hofmann for the
  suggestion)

* geom_density: fix scale adjustment bug in geom_density

* geom_line, geom_text: all size measurements (now lines and text as well) are
  measured in mm, lines/paths default to paths 0.5mm wide

* geom_rug: new to add marginal rug plots

* geom_smooth: added example showing how to use geom_smooth with your own
  models

* geom_smooth: fixed bug where if se=FALSE x axis always includes 0

* geom_vline, geom_hline: yet another rewrite which should make them more
  powerful and less error prone.

* ggsave reports width and height of saved image

* position_stack: fixed bug when data was empty

* qplot: allow qplot to use computed aesthetics too

* scale_continuous: tweaks to minor breaks to make appearance better on wider
  range of coordinate systems

* scale_discrete: all discrete scales now have labels argument which you can
  use to override the factor levels

* scale_discrete: now works correctly with character vectors

* scale_size: changed default range to [0.5, 3] to better reflect new sizing
  decisions

* scale_size: legends resize to avoid overlaps

* scale_x_continuous, scale_y_continuous: new convenience functions xlim and
  ylim (and zlim) that make it even easier to adjust the limits of the x, y,
  and z axes

* stat_bin, geom_area: fixed bug in combination of stat_bin and geom_area that
  made it difficult to draw frequency polygons

* stat_bin: fixed bug which resulted in increased counts when the x axis was a
  categorical variable with a single level (thanks to Bob Muenchen for
  pointing this out!)

* stat_bin: no longer incorrectly warns that binwidth is unspecified when
  breaks are set

* stat_bin: now takes origin argument to manually specify origin of first bin
  (default is round_any(min(range), bin_width, floor))

* stat_boxplot, stat_contour, stat_density_2d, stat_qq, stat_density: na.rm
  parameter added to the following statistics (thanks to Leena Choi for
  suggesting this)

* stat_function: new, makes it easy to superimpose a function on the plot

* stat_qq: axes flipped to agree with base R

* stat_qq: now uses sample aesthetic to select variable for summary

* stat_quantile: updated to work with latest version of quantreg

* stat_spoke: new, to make it possible to use geom_segment parameterised by
  angle and radius (thanks to Jiho for the suggestion)

* stat_summary: better documentation

* stat_summary: convenient auto wrapping of simple summary functions

Miscellaneous changes:

* it's now easy to change the default scales (and their arguments) with the
  set_default_scale function, see ?set_default_scale for more details (thanks
  to Bob Muenchen for the suggestion)

* new order aesthetic which controls the order in which elements are plotted

* min and max are now scaled the same way as y

* functions are silently dropped (e.g. aes(colour=col))

* scales do not try and map variables that don't exist (fixes some rather
  obscure bugs)

* aes(mpg, wt) is now equivalent to aes(x = mpg, y = wt)


ggplot2 0.5.7
----------------------------------------------------------------

New geoms, scales and aesthetics

* stat_step and geom_step to draw staircase plots (like plot(type="s"))

* order aesthetic (currently only for lines/paths) allows you to control the
  drawing order within a group

* scale_manual makes it easier to let ggplot uses the exact
  colours/sizes/linetypes that you want

* scale_reverse allows you to reverse the scale of x and y axes

* scale_grey is a new black and white scale for categorical data (colour and
  fill)


Improved options handling

* new function opts() to allow modification of plot options by addition

* update(p, theme_bw) and p + theme_bw now work

These changes mean that you can modify plot options in the same way that you modify all other aspects of the plot, e.g.  qplot(mpg, wt, data=mptcars) + opts(title = "Fuel economy vs weight")

Improved documentation

* many tweaks to the online documentation, particular including the actual
  code you need to run for each object!

* every page now has a link to a form where you can submit feedback on exactly
  you do or don't like about a page

* required aesthetics now listed in documentation

* geom_polygon now has a decent example

* numerous minor corrections suggested by Jörg Beyer

* separated plotting advice from details of plot construction (what vs how),
  thanks to Bert Gunter for this suggestion


Improved map projections (with coord_map)

* coord_map defaults to orientation = c(90, 0, mean(range(y))) - this ensures
  that multiple layers line up correctly, but means you will have to specify
  the orientation yourself for many projections

* coord_map now respects limits set by scales

* removed useless ticks from coord_map

If you're using ggplot to draw maps and have thought of other features that would make your life easier, please let me know.


Bug fixes

* adding data and aesthetics in separate steps should now work

* layers with set parameters will not use mapped aesthetics

* use LazyLoad: false instead of SaveData: true for better future
  compatability

* coord_cartesian: fixed bug that prevented you from overriding the default
  axis expansion

* coord_equal: now scales correctly if ratio < 1

* geom_abline: fix bug where slope was ignored

* geom_jitter now works correctly with groups and categorical values (was
  actually a bug in how scale_discrete deals with continuous values)

* geom_path: automatically switch between polylineGrob and segmentsGrob when
  drawing paths so that setting line type now works properly

* geom_segment now uses both ends of segments to calculate axis limits

* plotmatrix: fix bug in scatterplot matrix where all scatterplots were
  transposed!

* qplot: should now work better within functions

* quickplot added as an alias of qplot, to avoid confusion with qunif, etc

* scale_*: better error message if you add a scale without a matching
  aesthetic mapping in the plot

* scale_identity no longer converts everything to character

* scale_identity: grob argument renamed to guide

* stat_*: made all statistics more robust to errors

* stat_quantile: fixed bug when only drawing a single quantile

* stat_smooth: returns silently if <2 non-missing data points


Minor aesthetic improvements

* coord_polar now specifies aspect.ratio by default, and I've made a few other
  tweaks to make polar coordinates plot look nicer

* geom_bar no longer draws gray borders by default, but instead uses the same
  colour as fill (this eliminates a tiny gap between neighbouring bars)

* plotmatrix: tweaks to improve display of scatterplot matrix

* scale_brewer: added option to reverse palette

* scale_colour: colour and fill legends now look exactly the same (previously
  colour was missing a grey border)

* scale_discrete has slightly larger expansion (0.75 vs 0.5)

* stat_bar: only output bars with > 0 count


ggplot2 0.5.6
----------------------------------------------------------------

Improved error messages and other notifications:

* all geoms and position adjustments should now give an informative error
  message when required aesthetics are missing

* better error messages if data not a data frame, or mapping not created by
  aes or aes_string

* better errors for qplot when variables missing or data invalid

* better error if somehow you are missing necessary scales

* stat_bin informs you of the default choice of binwidth

* stat_smooth gives helpful error messages for common problems

* printing a geom now displays the data set that it uses (if not the default)

Other improvements:

* colour and fill legends now surround by background plot colour

* can now draw arrow heads with geom_segment, and have added an example
  demonstrating drawing a vector field

* density plots should always include 0 on y axis

* default boxplot outlier changed colour to black

* stat_smooth supports categorical variables a little better

* implemented hash methods for all ggplot objects.  This is the first step in
  making it easier for me to compare all examples between versions for quality
  control purposes

New data:

* seals, contributed by David Brillinger and Charlotte Wickham, used for
  vector field example

Bug fixes:

* geoms hline, vline and abline now all work correctly when a grouping variable is used

* block histograms (where individuals are identifiable) now work correctly

* all ggplot objects should now print properly from the command line

* fixed bug in geom_path when only 1 point

* segments geom now works correctly for more coordinate systems

* order variables in scatterplot matrix by order of variables in data.frame

* geom_density deals with missing values correctly when displaying scaled densities

* fixed bug in calculating categorical ranges

* fixed bug in drawing error bars

Subtractions

* now relies on R 2.6

* removed grid.gedit and grid.gremove, and code replaced by grid.ls

ggplot2 0.5.5
----------------------------------------------------------------

Improvements:

* ggplot now gives rather more helpful errors if you have misspecified a
  variable name in the aesthetic mapping

* changed default hline and vline intercepts to 0

* added "count" output variable from stat_density for creating
  stacked/conditional density plots

* added parameters to geom_boxplot to control appearance of outlying points

* overriding aesthetics with fixed values that have already been set with
  aesthetics now actually works

* slightly better names for xaxis and yaxis grobs

* added aes_string function to make it easier to construction aesthetic
  mapping specifications in functions

* continuous scales now have labels argument so that you can manually specify
  labels if desired

* stat_density now calculates densities on a common grid across groups.  This
  means that position_fill and position_stack now work properly

* if numeric, legend labels right aligned

* polar coordinates much improved, and with better examples

Documentation:

* fixed argument documentation for qplot

* added (very) rudimentary documentation about what functions return

* documentation now lists extra variables created by statistics

Bug fixes:

* coord_flip now works with segment and all interval geoms

* geom_errorbar now works in all coordinate systems

* derived y axes (eg. on histogram) are now labelled correctly

* fixed bug in stat_quantile caused by new output format from predict.rq

* fixed bug if x or y are constant

* fixed bug in histogram where sometimes lowest bar was omitted

* fixed bug in stat_qq which prevent setting aesthetics

* fixed bug in qplot(..., geom="density", position="identity")

* fixed stat_qq so that unnecessary arguments are no longer passed to the
  distribution function

Subtractions:

* removed grid argument from ggsave, replaced by ggtheme(theme_bw)

* removed add argument from qplot


ggplot2 0.5.4
----------------------------------------------------------------

* border now drawn on top of geoms, instead of below - this results in better
  appearance when adjusting scale limits

* ggplot() + aes() now modifies existing default aesthetic mapping, rather
  than overwriting

* polish examples in facet_grid

ggplot2 0.5.3
----------------------------------------------------------------

* added experimental scatterplot matrix, see ?plotmatrix

* added new border.colour and grid.minor.colour options for better control
  over plot apperance

* updated theme_bw to do better when drawing a plot with white background

* better default colour choices for gradients (and more discussion in examples)

* fixed bug in ScaleGradient2 where scales with different positive and
  negative ranges were not scaled correctly

* allow expressions as result from strip.text

* fixed rare bug in geom_vline and geom_hline

* fixed example in geom_abline

* tweaked display of multiline axis labels

ggplot2 0.5.2
----------------------------------------------------------------

* add argument to position dodge so it's now possible to accurately dodge things with different widths to their physical widths

* added median summary

New examples:

* logistic regression example in stat_smooth

Bugs fixed:

* evaluation of arguments to layer is no longer delayed

* can use categorical xseq with stat_smooth

* x and y axes named incorrectly (thanks to Dieter Menne for spotting this)

* can now pass position objects to qplot

* y jitter calculated correctly, and jittered data rescales axis now

* removed silly legend from quantile plot

* extra arguments not being passed on to geoms/stats

* fixed bug in stat_summary when summarising a factor

* fixed bugs in stat_summary, geom_ribbon, and coord_trans examples

ggplot2 0.5.1
----------------------------------------------------------------

* renamed scale_manual to scale_identity to map position_identity and
  stat_identity

* ensured all grob consistently named

* renamed aesthetics argument to mapping to be consistent with description in
  book

* added useful utilities for modifying grobs

* bug fixes to x axis range with interval geoms

* added ability to turn legend off for single scale (currently undocumented)

* added economics data set and matching examples

ggplot2 0.5
----------------------------------------------------------------

* complete rewrite of ggplot code base

* id/grouping completely rewritten so that automatically grouped when any of
  the aesthetics is a categorical variable.This behaviour is defined in the
  Grammar of Graphics, and makes things like qplot(wt, data=mtcars,
  geom="density", colour=factor(cyl)) work nicely<|MERGE_RESOLUTION|>--- conflicted
+++ resolved
@@ -1,15 +1,12 @@
 ggplot2 1.0.1.9xxx
 ----------------------------------------------------------------
 
-<<<<<<< HEAD
 * `geom_violin()` now has the ability to draw quantile lines (@DanRuderman).
-=======
 * The default themes has been tweaked in various minor ways. The legend
   title and axis titles are now given the same treatment. The default
   font size has been dropped from 12 to 11. The axes labels are now
   darker.
 
->>>>>>> e408ccf1
 * Sizes in ggplot2 are measured in mm. Previously they were converted to
   pts (for use in grid) by multiplying by 72 / 25.4. However, grid uses
   printer's points, not Adobe (big pts), so sizes are now multiplied by
