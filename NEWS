--- conflicted
+++ resolved
@@ -1,9 +1,7 @@
 ggplot2 1.0.1.9xxx
 ----------------------------------------------------------------
 
-<<<<<<< HEAD
 * `geom_violin()` now has the ability to draw quantile lines (@DanRuderman).
-=======
 * ggplot no longer throws an error if you your plot doesn't have any
   layers.  Instead it automatically adds `geom_blank()` (#1246)
 
@@ -21,7 +19,6 @@
   (#1228). As part of these changes `axis.ticks.margin` has been deprecated:
   now use the margin property of `axis.ticks`.
 
->>>>>>> ad72bdae
 * ggplot2 re-exports grid `arrow()` and `unit()` so you don't need to attach
   grid or use `grid::` for these commonly used functions (#1225)
 
