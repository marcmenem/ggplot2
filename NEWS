ggplot2 1.0.1.9xxx
----------------------------------------------------------------

<<<<<<< HEAD
* `geom_violin()` now has the ability to draw quantile lines (@DanRuderman).
=======
* Sizes in ggplot2 are measured in mm. Previously they were converted to
  pts (for use in grid) by multiplying by 72 / 25.4. However, grid uses
  printer's points, not Adobe (big pts), so sizes are now multiplied by
  72.27 / 25.4.

* In legend for bars and rectangles, display border colour as border,
  rather than strikethrough.

>>>>>>> 29369312
* ggplot no longer throws an error if you your plot doesn't have any
  layers.  Instead it automatically adds `geom_blank()` (#1246)

* `geom_smooth()` is no longer so chatty. If you want to know what the deafult
  smoothing method is, look it up in the documentation! (#1247)

* `geom_smooth()`/`stat_smooth()` no longer pass ... on to the
  underlying model. Instead, put additional arguments in `method.args` (#1245).

* `element_text()` gains a margins argument which allows you to add additional
  margins around text elements in the plot. The default themes have been
  adjusted to add a little extra spacing between titles and text so the plots
  don't feel so cramped. The default margins scale with the theme font size,
  so the appearance at larger font sizes should be considerably improved
  (#1228). As part of these changes `axis.ticks.margin` has been deprecated:
  now use the margin property of `axis.ticks`.

* ggplot2 re-exports grid `arrow()` and `unit()` so you don't need to attach
  grid or use `grid::` for these commonly used functions (#1225)

* `geom_histogram()` and `geom_smooth()` now only inform you about the
  default values once per layer, rather than once per panel (#1220).

* `geom_bar()` and `geom_histogram()` no longer share `stat_bin()`. Now
  `geom_bar()` has its own stat, `stat_bar()`. This is useful if you want to
  display a bar chart of continuous data, drawing a bar at each unique
  location.

* `stat_summary2d()` has been renamed to `stat_summary_2d()` (with
  an alias so you can keep using the old method).

* Date and datetime scales now have `date_breaks`, `date_minor_breaks` and
  `date_labels` arguments so that you never need to use the long form
  `scales::date_breaks()` or `scales::date_format()`.

* `aes_auto()` has been deprecated. `aes_()` added as alias to old `aes_q()`.
  `aes_()` can now use formulas, so the most concise SE version of
  `aes(carat, price)` is now `aes_(~carat, ~price)`.

* New dataset `economics_long` is the economics data in long form.

* `facet_wrap()` gains a `labeller` option. (@lionel-, #25)

* The labeller API has been updated to offer more control when
  facetting over multiple factors (e.g. with formulae such as `~cyl +
  am`). Before, a labeller function would take `variable` and `value`
  arguments and return a character vector. Now, they take a data frame
  of character vectors and return a list. The input data frame has one
  column per factor facetted over. Each column in the returned list
  becomes one line in the strip label. See documentation for more
  details. Labellers offer the `multi_line` argument to control
  whether to display one or multiple lines. Furthermore, referring to
  `x` in backquoted expressions with `label_bquote()` is
  deprecated. You can now refer to the variable names
  instead. (@lionel-)

* There is a new labeller `label_context()`. Its behaviour depends on
  the number of factors facetted over. With a single factor, it
  displays only the values, just as before. But with multiple factors
  (e.g. with formulae such as `~cyl + am`), the labels are dispatched
  to `label_both()` to display both the variables and the values and
  make the plot clearer. (@lionel-)

* `show_guide` has been renamed to `show.legend`: this more accurately
  reflects what it does (control appearance in legend), and uses the same
  convention as other ggplot2 arguments (i.e. a `.` between names).

* New `cut_width()` is a convenient replacement for the verbose
  `plyr::round_any()`, with the additional benefit of offering more
  control.

* New `luv_colours` dataset which contains the locations of all
  built-in `colors()` in Luv space.

* `scale_*_gradient2()` defaults to using Lab colour space.

* `scale_fill_grey()` now uses red for missing values. This matches
  `scale_colour_grey()` and makes it obvious where missing values lie.
  Control with `na.value`.

* `geom_label()` works like `geom_text()` but draws a solid background
  behind each label (#1039).

* `stat_bindot()` has been removed because it's so tightly coupled to
  `geom_dotplot()`. If you happened to use `stat_bindot()`, just change to
  `geom_dotplot()` (#1194).

* Character labels in `facet_grid()` are no longer (incorrectly) coerced into
  factors. This caused problems with custom label functions (#1070).

* `scale_y_continuous()` now also transforms the `lower`, `middle` and `upper`
  aesthetics used by `geom_boxplot()`: this only affects
  `geom_boxplot(stat = "identity")` (#1020).

* `stat_summary()` (#1242), `stat_summary_hex()` and `stat_summary2d()` no
   longer pass `...` on to their summary functions - instead they have a new
   argument `fun.args`, a list of arguments to pass on.

* The internals of positions have been cleaned up considerably. You're unlikely
  to notice any external changes, although the documentation should be a little
  less confusing since positions now don't list parameters they never use.

* You can now suppress the appearance of an axis/legend title (and the space
  that would allocated for it) with `NULL` in the `scale_` function. To
  use the default lable, use `waiver()` (#1145).

* `geom_bin2d()` will now let you specify one dimension's breaks exactly,
  without touching the other dimension's default breaks at all (#1126).

* `labels = NULL` now works with `guide_legend()` and `guide_colorbar()`.
  (#1175, #1183).

* Improved documentation for `aes()`, `layer()` and many geoms and scales. I've
  tried to reduce the use of `...` so that you can see all the documentation in
  one place rather than having to navigate through multiple pages. Use
  of `qplot()` in examples has been minimised (#1123, @hrbrmstr). Tighly
  linked geoms and stats (e.g. `geom_boxplot()` and `stat_boxplot()`) are
  now documented in the same file so you can see all the arguments in one
  place.

* `geom_abline()`, `geom_hline()` and `geom_vline()` have been rewritten to
  have simpler behaviour and be more consistent:

    * `stat_abline()`, `stat_hline()` and `stat_vline()` have been removed:
      these were never suitable for use other than with `geom_abline()` etc
      and were not documented.

    * `geom_abline()`, `geom_vline()` and `geom_hline()` are bound to
      `stat_identity()` and `position_identity()`

    * Intercept parameters can no longer be set to a function.

    * They are all documented in one file, since they are so closely related.

* Scales no longer round data points to improve performance of colour
  palettes. Instead the scales package now uses a much faster colour
  interpolation algorithm (#1022).

* `scale_x_date()` now clips dates outside the limits in the same way as
  `scale_x_continuous()` (#1090)

* The `stat` and `position` arguments to `qplot()` have been deprecated.

* The movies dataset has been moved into its own package, ggplot2movies,
  because it was large and not terribly useful. If you've used the movies
  dataset, you'll now need to explicitly load the package with
  `library(ggplot2movies)`.

* The default legend will now allocate multiple rows (if vertical) or
  columns (if horizontal) in order to make a legend that is more likely to
  fit on the screen. You can override with the `nrow`/`ncol` arguments
  to `guide_legend()`

    ```R
    p <- ggplot(mpg, aes(displ,hwy, colour = model)) + geom_point()
    p
    p + theme(legend.position = "bottom")
    p + guides(colour = guide_legend(ncol = 1))
    ```

* `lims()` makes it easy to set the limits of any axis (#1138).

* Switched away from proto and reference class objects to ggproto. This makes it
  easier to extend ggplot2, because ggproto supports clean cross-package
  inheritance.

* `stat_function` computed the function with the transformed (not
  original data) values. This caused the computed values to be wrong
  if a different scale, other than untransformed continuous, was
  used. Function is now evaluted in original data scale
  values. (@BrianDiggs, #1011)

* Fixed segment annotations not transforming with scales (@BrianDiggs, #859)

* `geom_point()` changes the default shape from 16 to 19 - this has a
  better display on the default linux graphics device. (It's very slightly
  smaller than the old point, but it should affect any graphics significantly)

* `theme_minimal()` got slightly more minimal by removing the axis ticks:
  labels now line up beneath the grid lines (@tomschloss, #1084)

* `ggsave()` has been simplified a little to make it easier to maintain.
  It no longer checks that you're printing a ggplot2 object (so now also
  works with any grid grob) (#970), and always requires a filename.
  Parameter `device` now supports character argument to specify which supported
  device to use ('pdf', 'png', 'jpeg', etc.), for when it cannot be correctly
  inferred from the file extension (for example when a temporary filename is
  supplied server side in shiny apps) (@sebkopf, #939)

* Add access to the new `direction` argument of `scales::brewer_pal` and
  simplify changing the order of colours for `scale_*_brewer` and
  `scale_*_distiller` (@jiho, #1139)

* `facet_wrap()` more carefully checks its `nrow` and `ncol` arguments
  to ensure that they're specified correctly (@richierocks, #962)

* Improved the calculation of segments needed to draw the curve representing
  a line when plotted in polar coordinates. In some cases, the last segment
  of a multi-segment line was not drawn (@BrianDiggs, #952)

* All datasets have class `tbl_df` so if you also use dplyr, you won't
  accidentally print all the data. `economics` has been brought up to date to
  2015-04-01.

* All instances of partial matched dollar expressions were removed (@jimhester,
  #1134)

* `geom_text()` gains `nudge_x` and `nudge_y` arguments to offset labels from
  the x & y position (#1120). `check_overlap = TRUE` provides a simple
  resolution to label overplotting (#1039). `hjust` and `vjust` can now
  be character vectors: "left", "center", "right", "bottom", "middle", "top".
  New options include "inward" and "outward" which align text towards and
  away from the center of the plot respectively.

* `geom_crossbar()` sets grouping correctly so you can display multiple
  crossbars on one plot. It also makes the default `fatten` argument a little
  bigger to make the middle line more obvious (#1125).

* `guide_colorbar()` no longer fails when the legend is empty - previously
  this often masked misspecifications elsewhere in the plot (#967)

* `Geom`, `Stat` and `Position` are now exported, making it easier to create
  new geoms, stats and positions in other packages (#989).

* `facet_grid()` and `facet_wrap()` gain a `switch` argument that
  allows the facet titles to be displayed near the axes. They then act
  as axes subtitles. Can be set to "x", "y" or "both" (the latter only
  for grids) to control which label strips are switched. (@lionel-)

* New `theme_void()`, which is completely empty. Useful for plots with non
  standard coordinates or for producing numerical drawings with R. (@jiho, #976)

* New `geom_curve()` that adds curved lines, similar to `geom_segment()`.
  (@veraanadi, #1088)

* New `validate = FALSE` parameter to `theme()` makes it possible to turn off
  validation, and hence store arbitrary additional data in the themes.
  (@tdhock, #1121)

* Create correct legend for continuous color even if there is only one color
  (@krlmlr, #943)

* Position adjustments no longer warn about potentially varying ranges
  because the problem rarely occurs in practice and there are currently a
  lot of false positives since I don't understand exactly what FP criteria
  I should be testing.

* New dark-backgrounded theme, `theme_dark()`, meant to make colours pop out
  (@jiho, #1018)

* `aes_string()` now only parses character inputs. This problems bugs when
  using it with numbers and non default `OutDec` settings (#1045).

* `cut_number()` gives error message if insufficient data values to
  produce requested bins (#1046).

* `facet_wrap()` and `facet_grid()` now allow you to use non-standard
  variable names (provided that they surrounded by backticks) (#1067)

* Add `position_nudge()` for slightly off setting labels (or other geoms)
  from their corresponding points (#1109).

* All defunct functions and arguments have been removed.

* `stat_bin()` now defaults to using counts instead of proportions.
  `geom_count()` provides a convenient alias.

* `scale_size()` now maps values to _area_, not radius. Use `scale_radius()`
  if you want the old behaviour (not recommended, except perhaps for lines).

* `ggplot()` now captures the parent frame to use for evaluation,
  rather than always defaulting to the global environment. This should
  make ggplot more suitable to use in more situations (e.g. with knitr)

* Tweaked default `theme_grey()` background colour from grey90 to grey92:
  this makes the background recede into the background a little more.

* Bumped the default `size` for `geom_smooth()` up to 1. To continue to use
  the previous size, set `size = 0.5`. `geom_smooth()` gains explicit
  `method`, `se` and `formula` arguments to make it easier to see what the
  most important options are.

* `stat_bin()` gains `bins` arguments, which denotes the number of bins. Now
  you can set `bins=100` instead of `binwidth=0.5`. Note that `breaks` or
  `binwidth` will override it. (@tmshn, #1158, #102)

* `geom_histogram()` gains `binwidth`, `bins`, origin` and `right` arguments so
  you can see the most important arguments to the underlying `stat_bin()`
  computation.

* `geom_jitter()` gains `width` and `height` arguments to make it easier
  to control the amount of jittering without using the lengthy
  `position_jitter()` function (#1116)

* ggplot2 now exports `alpha()` from the scales package. This means you
  don't need to do `library(scales)` or `scales::alpha()` to access that
  handy function (#1107).

* new theme setting `panel.ontop` (logical) allows placing background elements
  (e.g., gridlines) on top of data. Usually used with blank or transparent
  `panel.background`.  (@noamross. #551)

* Add `stroke` aesthetic to `geom_point` controlling the stroke width of the
  border for shape types 21 - 25 (#1133, @SeySayux). Like `size`, the unit
  of stroke is `mm`. A point with `size = 5, stroke = 5` will be 10 mm wide.
  (#1142)

* `override.aes` now works with American aesthetic spelling, e.g. color

* Fixed `strip_dots` to work with anonymous functions within calculated
  aesthetics (e.g. `aes(sapply(..density.., function(x) mean(x))))`
  (#1154, @NikNakk)

* Automatically computed breaks do not lead to an error for transformations like
  "probit" where the inverse can map to infinity (#871, @krlmlr)

ggplot2 1.0.1
----------------------------------------------------------------

* Fixes to pass `R CMD check --run-donttest` in R-devel.

* Improvements to order of colours and legend display for continuous colour
  scales extracted from colorbrewer palettes by `scale_*_distiller()` (@jiho, 1076)

ggplot2 1.0.0
----------------------------------------------------------------

NEW FEATURES

* New coordinate system for small scale maps. `coord_quickmap()` computes and
  sets the correct aspect ratio between one degree of latitude and one degree
  of longitude at the centre of the plotted region. It does not perform full
  fledged mapping projection as `coord_map()` does and therefore is much
  faster. Yet, it gives a correct approximation for small scale maps (a few
  degrees in either direction) at medium to low latitudes (@jiho, #922).

* `geom_boxplot` gain new `varwidth` argument for controlling whether or not
  the width of boxplots should be proportional to the size of the groups
  (@tsieger, #927).

* `position_jitterdodge()` combines `position_jitter()` and `position_dodge()`,
  allowing the user to plot and align points generated by e.g. `geom_point()`
  with those generated by a dodged `geom_boxplot()`. See
  `example(position_jitterdodge)` for a potential usage. (@kevinushey, #932)

* Allow specifying only one of the limits in a scale and use the automatic
  calculation of the other limit by passing NA to to the limit function,
  `xlim()` or `ylim()` (@jimhester, #557).

* Allow to use brewer palettes for continuous scales, through the new
  `scale_fill/colour_distiller()` functions (@jiho, #925).

* `stat_ellipse()` adds data ellipses. It supports bivariate normal and t distributions,
  as well as a euclidian distance circle. (@jofrhwld, #926)

* Add new themes: `theme_linedraw()` is similar to `theme_bw()` but with
  truly only white and black elements and spacing between elements identical
  to `theme_gray`. `theme_light` is similar but with light gray box and axes
  around the plot, to emphasise content more (@jiho, #923)

* new theme settings panel.margin.x and panel.margin.y (units) allow
  specifying horizontal and vertical gap between panels in facetted plots (for
  both grid and wrap).  (Kirill Müller. Fixes #839)

* Fix vertical justification for rotated text.  This will change the appearance
  of plots that use textual elements that are rotated by 90° or 270° and have a
  `vjust` parameter other than the default 0.5; the interpretation of `vjust`
  and `hjust` is now the same for both rotated and non-rotated text elements
  (0 = top/left, 1 = bottom/right, 0.5 = centered).  (@krlmlr, #883)

* Added helper function `labeller()` for formatting faceting values.
  (@stefanedwards, #910). Added `label_wrap_gen` based on
  https://github.com/hadley/ggplot2/wiki/labeller#writing-new-labellers
  (@stefanedwards, #910)

BUG FIXES AND MINOR IMPROVEMENTS

* `aes()` no more treats variables like `a..x..b` as a calculated aesthetic.
  (@krlmlr, #834.)

* New `aes_q()` function to generate aesthetic specifications from
  quoted calls/names. `aes_string()` uses names `x` and `y` for first
  two unnamed arguments.

* `fortify.SpatialPolygonsDataFrame()` now calls `polygons` without
  requiring the `sp` to be loaded first (@seancarmody, #879).

* The outliers of `geom_boxplot()` use the default colour, size and shape from
  `geom_point()`. Changing the defaults of `geom_point()` with
  `update_geom_defaults()` will apply the same changes to the outliers of
  `geom_boxplot()`. Changing the defaults for the outliers was previously not
  possible. (@ThierryO, #757)

* `geom_dotplot()` now works with `qplot()`. (@rasmusab. Fixes #825)

* Marginal improvements to `theme_bw()` and `theme_classic()` (@jiho, #934)

* `stat_smooth()` checks for `method = "auto"` and `method = "glm"` in
  a safer way.

* Add `"none"` to documentation of `theme()` for parameter `legend.position`
  (@krlmlr, #829).

REMOVED FUNCTIONALITY

* `ggpcp()`, `ggfluctuation()`, `ggmissing()`, `ggstructure()`, and
  `ggorder()` are now defunct and have been removed.

ggplot2 0.9.3.1
----------------------------------------------------------------

BUG FIXES

* The theme element `legend.box.just` now can be set. It was not properly
  recognized before.

* `stat_density2d` previously resulted in errors when geom="polygon". This
  is fixed. (Fixes #741 and #749)

* `annotation_logticks` previously drew one set of logticks for each group,
  and inherited aesthetic mappings like colour. It no longer does this. (Fixes
  #767)

* Plots with geom_crossbar not display correct symbol in legend. (Fixes #768)

* Grouping is no longer set automatically by `stat_summary()`, allowing for
  summary paths. This reverts a change made for 0.9.3. (Fixes #732 and #739)

ggplot2 0.9.3
----------------------------------------------------------------

* The `plotmatrix` function has been deprecated and prints a warning
  message.

* `stat_bin` now produces warning messages when it is used with set or
  mapped y values. Previously, it was possible to use `stat_bin` and
  also set/map y values; if there was one y value per group, it would
  display the y values from the data, instead of the counts of cases for
  each group. This usage is deprecated and will be removed in a future
  version of ggplot2. (Winston Chang. Fixes #632)

* Several small changes were made so that ggplot2 is compatible with
  plyr <= 1.7.1 as well as plyr > 1.7.1.

* `geom_polygon` draws multiple polygons as a single grob instead of as
  separate grobs. This results in much better performance. For example,
  drawing a world map is about 12 times faster. (Winston Chang. Fixes #666)

MINOR FEATURES

* A new theme `theme_minimal` has been added. This theme is based on
  `theme_bw`, but does not have outlines around many of the rectangular
  elements. (Baptiste Auguie)

* A new theme `theme_classic` has been added. This theme has is based on
  `theme_bw`. It has x and y axis lines, but no box around the plotting area
  and no grid lines. (Thanks to David Kahle)

* `geom_segment` allows setting `lineend`. (Jean-Olivier Irisson)

* `ggsave` raises an error when making images larger than 50x50 inches.
  This prevents accidentally creating extremely large bitmap images that
  hang R and eat up memory. (Winston Chang. Fixes #517)

* `train_cartesian` and `train_trans` are no longer memoized. Previously
  the results of these functions were saved and so they would not
  respond changes in the operating environment, such as a change in
  locale. (Winston Chang. Fixes #592)

* In `stat_ydensity` and `geom_violin`, the `scale` argument now accepts
  the value "width", for equal widths. Additionally `scale="equal"` has
  been deprecated, in favor of "area". (Jean-Olivier Irisson)

* `stat_quantile` now supports `rqss`.

* `scale_size_area` has been added as a replacement for `scale_area`. This
  makes the naming more consistent. The new scale also by default makes the
  area of points proportional to the value, which is different from what
  `scale_area` does. (Fixes #635)

* Functions now have gradual deprecation behavior with the `gg_dep` function.

* Scales for required but missing aesthetics (x and y) are now automatically
  added. (Fixes #676)

* `geom_crossbar` previous raised a warning when notches were used and the
  notches went outside the hinges. This has been changed to a message.

BUG FIXES

* With `geom_segment`, when a variable mapped to `linetype` had an NA
  value, it would raise an error. This is now fixed. (Winston Chang.
  Fixes #623)

* When using `coord_map` with some projections, latitude lines wrapped
  around the globe and added extra lines. (Winston Chang. Fixes #562)

* `stat_summary` now calculates a unique value at each x. (Winston
  Chang. Fixes #622)

* Colorbar guides now supports language objects returned from functions
  like `math_format()`, and will render them as expressions. (Kohske
  Takahashi)

* When using `coord_polar`, NA or NaN values caused errors. They are now
  ignored instead. (Winston Chang)

* Text theme elements used in `guide_legend`, such as `label.theme`, caused
  confusing errors when the angle wasn't set. Now it produces a more
  informative error message.

* Theme elements now have their subclass listed first, before the `element`
  class. (Thanks to Jeffrey Arnold)

* Previously when free scales were used with non-cartesian coords, they just
  wouldn't work. Now ggplot throws an error with an informative message.
  (Fixes #673)

* `geom_dotplot` previously worked with `position="dodge", but did not work
  when using `position=position_dodge()`. It now works with both. (Fixes
  #709)

* For linetype scales, NA values previously caused errors. Now `na.value`
  for linetype scales defaults to "blank". (Fixes #711)

ggplot2 0.9.2.1
----------------------------------------------------------------

BUG FIXES

* find_global now searches for objects in the namespace environment
  instead of the package environment. This fixes problems when ggplot2
  is imported to another package but not attached.

ggplot2 0.9.2
----------------------------------------------------------------

THEME SYSTEM

* The theme system has been completely rewritten. (Winston Chang)

* The functions `theme_text`, `theme_line`, and so on have been renamed to
  `element_text`, `element_line`, and so on.

* The `opts()` function has been renamed to `theme()`.

* To set the plot title, use `labs(title = "...")` or `ggtitle("...")
  instead of `opts(title = "...")`.

* Elements are now just lists of properties, instead of functions that
  return grobs.

* Theme elements now can inherit properties. For example, `axis.title.x`
  inherits properties from `axis.title`, which in turn inherits from
  `text`. The inheritance tree is stored in ggplot2::.element_tree.

* Theme objects can now be added to each other with `+`, without a ggplot
  object. There is also a new `%replace%` operator for adding theme
  objects together.

* Vertical and horizontal grid lines can now be controlled independently,
  with `axis.grid.major.x`, `axis.grid.major.y` (and the same for minor);
  `axis.ticks.x` and `axis.ticks.y`; and `axis.line.x` and `axis.line.y`.

* The `size` property of theme elements can be defined relative to the
  parent objects, using the `rel()` function.

MINOR FEATURES

* ggplot2 now uses the external gtable package instead of internal gtable
  functions.

* The condition that set parameters (e.g. `colour = "red"`) could only be of
  length one has been relaxed - they may now be of length one, or exactly the
  same length as the data. Recycling is not done because it makes it harder to
  spot problems. This makes `annotate` considerably more flexible. (Fixes
  #489)

* `stat_contour` is now somewhat faster

* new stat class `stat_ecdf` that shows empirical cumulative distribution
  function. (Kohske Takahashi)

* Dependency on `gpclib` removed, and `fortify.SpatialPolygonsDataFrame` will
  now use `rgeos` if available - this is particularly useful if you're not
  able to use the non-free `gpclib`.

* `ggsave` now supports emf output files.

* all "template" plots (`plotmatrix`, `ggorder` etc) have been deprecated and
  will be removed in a future version. These plots are poorly tested and
  poorly supported and really belong in a separate package.

* The default guide for continuous color/fill scale is now colourbar.
  (Kohske Takahashi. Fixes #555)

* The arrowhead of geom-path and geom-segment with `arrow = TRUE` is
  now filled with the same colour as the path.

* The algorithm for calculating breaks locations has been changed from
  `pretty_breaks()` to `extended_breaks()` from the 'labeling' package
  by Justin Talbot. (Winston Chang. Fixes #580)

* `scale_type`, the function used to pick which type of scale should be
   used for a given type of input variable is now an S3 generic. That
   means that if you want to add a new default type of scale you can
   provide a method - it should return a string giving the name of the
   scale to use (e.g. "continuous", "discrete", "date")

* When there are multiple guides (legends), the order that they are
  displayed can now be controlled manually. (Kohske Takahashi. Fixes
  #470)

* When a scale for a given aesthetic is added to a plot more than once,
  display a message indicating that the first scale will be replaced.
  (Winston Chang. Fixes #518)

DOCUMENTATION

* All geoms and stats now document their aesthetics. (Thanks to joranE.
  Fixes #447)

BUG FIXES

* `scale_x_continuous` now respects `na.value` (Fixes #522)

* `geom_map` now correctly uses set aesthetics (e.g. `colour = "green"`)

* Setting breaks outside the limits of the x or y axis no longer causes
  errors. (Kohske Takahashi. Fixes #552)

* `facet_locate` no longer evaluates unneeded expressions. (Winston
  Chang. Fixes #565)

* `annotation_map` now gets group id from munched data. (Winston Chang.
  Fixes #568)

* `geom_raster` now supports alpha. (Kohske Takahashi. Fixes #596)

* Both axis lines are now drawn above the plotting area panel.
  (Winston Chang. Fixes #585)

* The jitter resolution is now correctly calculated when the data
  does _not_ include zero. (Thanks to Karl Ove Hufthammer. Fixes #572)

* Legend icons for `geom_boxplot` now display linetype. (Kohske
  Takahashi. Fixes #608)

* Facets now appear in the correct order when layers with different
  factor levels are added. (Winston Chang. Fixes #543)

* Distances in polar coordinates are calculated along spiral arcs,
  instead of straight-line distance. (Winston Chang. Fixes #471)

* `fortify.SpatialPolygonsDataFrame` now uses the correct ordering.
  (Charlotte Wickham. Fixes #434)

* `stat_vline` and `stat_hline` no longer throw errors when
  `xintercept` and `yintercept` are passed to them. (Winston Chang.
  Fixes #624)

ggplot2 0.9.1
----------------------------------------------------------------

MINOR FEATURES

* `ggstructure` and `ggorder`, which call `ggpcp`, no longer have a
  `scale` argument since `ggpcp` does not have one.

* built in datasets have been checked to make sure they use characters,
  factors and ordered factors appropriately

* `geom_raster` and `annotation_raster` gain new `interpolate` argument for
  controlling whether or not rasters are interpolated

* Added `plot` as an alias for `print` for ggplot objects.

* Visual tests have been moved to /visual_test and modified to work with the
  vtest package. (Thanks to Winston Chang)

* `geom_dotplot`: now supports stacking. It uses `stackgroups = TRUE` instead
  of the usual position="stack", for technical reasons. It also will stack in
  the x direction when binning along the y axis. (Thanks to Winston Chang)

* `geom_rug` now allows control over which sides to put the rug lines, with
  the `sides` argument. (Thanks to Winston Chang)

* `annotation_logticks`: a new geom that adds tick marks on the inside of the
  plotting rectangle that have diminishing spacing for log-10 axes. (Thanks
  to Winston Chang)

* Coordinate expansion is now handled by an interaction of the scale and
  coord, rather than by the scale only. Also, the `wise` argument is no
  longer needed. (Thanks to Winston Chang and Kohske Takahashi)

BUG FIXES

* `facet_grid` no longer drops duplicate cases (Fixes #443)

* `munch_range` properly reports the x and y range. (Thanks to Winston Chang)

* `stat_bin2d` handles data with NA in the position variables. Error was
  triggered when scale was limited to a range smaller than the range of
  the data. (Bug reported by Tao Gao; diagnosed and fixed by Brian Diggs)

* `scale_*_identity` will now produce a legend when `guide = "legend"` and no
  breaks or labels are supplied (Fixes #453)

* `geom_map` now works with `coord_map` (Fixes #480)

* discrete scales now accept named vectors of labels again (Fixes #427)

* `geom_raster` works better with categorical input (Fixes #463)

* `qplot` no longer uses non-standard evaluation for geom/stat arguments - it
  doesn't seem to be needed and was causing problems when qplot was used in
  special environments (e.g. in knitr) (Fixes #377)

* `coord_train.polar` and `coord_train.trans` remove NAs from breaks.
  (Thanks to Winston Chang. Fixes #422)

* Theta breaks with `coord_polar` have equal angular spacing. (Thanks to
  Winston Chang and Kohske Takahashi. Fixes #288)

* Empty data frames are now handled correctly: layers with empty data are
  dropped silently, instead of inheriting data from the plot. (Thanks to
  Winston Chang. Fixes #31, #332, #506 and #507)

* The alpha value of set colours is now preserved by default. To return to the
  old behaviour, set `alpha = 1`. (Fixes #475)

* `scale_*_manual` will throw an error if you have too few values. (Fixes
  #512)

* `facet_wrap` gets the `as.table` argument back. (Fixes #497)

* `resolution` now returns 1 when range is zero. (Fixes #526)

* Titles are displayed above legend when legend is on top. (Thanks to
  Kohske Takahashi. Fixes #432)

* Specifying breaks outside coord limits works. (Thanks to Kohske Takahashi.
  Fixes #430)

* `renames_aes` now uses exact matching instead of partial matching. (Thanks
  to Winston Chang. Fixes #529)

* `labs()` now works with American spellings. (Thanks to Winston Chang.
  Fixes #521)

* `stat_density2d` sets the limits for `kde2d` from the limits of the x and
  y scales. (Thanks to Winston Chang)

ggplot2 0.9.0
----------------------------------------------------------------

NEW FEATURES

* `annotation_custom`: a new geom intended for use as static annnotations that
  are the same in every panel. Can be used to add inset plots, tables, and
  other grid-based decorations inside the plot area (Contributed by Baptiste
  Auguié).

* `geom_map`: a new special case of `geom_polygon` useful when you are drawing
  maps, particularly choropleth maps. It is matched with `annotation_map`, an
  even faster special case when you want the same map drawn in each panel.

* `geom_raster` is a special case of `geom_tile` for equally sized rectangular
  tiles. It uses the raster functionality of R graphics devices for massively
  increased speed and much decreased file sizes. It is matched with
  `annotation_raster`, an even faster special case, for when you want to draw
  the same raster in each panel.

* `geom_violin`: an implementation of violin plots, which are a way of
  visualizing kernel density estimates. (Thanks to Winston Chang)

* `geom_dotplot`: dot plots, as described in Wilkinson (1999). To bin the
  data, it uses `stat_bindot` to bin the data, which has two methods: histodot
  and dot-density. Histodot binning uses fixed-width bins just like
  `stat_bin`, while dot-density binning uses variable-width bins. A new grob,
  `grob_dotstack` is used to render the dots. (Thanks to Winston Chang)

* New fortify methods have been added for objects produced by the `multcomp`
  package.

* `stat_summary2d` and `stat_summary_hex`. These are work like `stat_bin2d`
  and stat_binhex but allow any summarisation function (instead of just
  count). They are 2d analogs of `stat_summary`

* `facet_grid`: The space argument now supports `free_x` and `free_y` next to
  `free` and `fixed, this allows the user to adjust the spatial scaling of the
  facets in either the x or y direction. This is especially useful when the
  scales are very different. In this case space = `free` could make some
  facets very small. (Thanks to Willem Ligtenberg)

DOCUMENTATION

* Thorough clean up and checking, including documenting all arguments, adding
  systematic cross-references, and adding commonly requested examples. Thanks
  to Jake Russ and Dennis Murphy for the help.

* Complete series of aesthetics pages (grouped subsets of aesthetics) with
  examples of how to use the major ones, see e.g. `?fill`, `?shape`, `?x`,

* Added a complete list of theme opts with usage examples in `?opts`

* Added "translate" pages to demonstrate usage between qplot and ggplot, GPL,
  base and lattice graphics: `?translate_qplot_base`, `?translate_qplot_gpl`,
  `?translate_qplot_lattice`, `?translate_qplot_ggplot`,

SCALES

* Scales have been rewritten to use the new `scales` package, which does a
  much better job at defining what a scale is and making it easier for you to
  create your own scales. Scales should now behave much more consistently, and
  it should be easier for me to add new features in the future.

* `breaks` parameter can now be a function, which will be passed the scale
  limits and expected to return a character vector of breaks

* `labels` parameter can now be a function - this replaces the previous
  formatter function that only some scales possessed, and the `major` argument
  to the data time scales. This function should take a vector of breaks as
  input, and return a character vector or list of expressions as output. See
  `comma_format`, `dollar_format`, `percent_format`, `scientific_format`,
  `parse_format` and `math_format` for examples

* Transformations are now provided by the scales package - see `?trans_new`
  for list of available transformations, and how to create your own. The
  transformations in this package should do a better job at computing default
  breaks.

* Transformations for continuous scales are now detected automatically when
  the default scales are added. This ensures that dates and date times will
  display correctly when used for any aesthetic - previously they only worked
  with position scales. The system is now also easier to extend to new types
  of continuous data that you might want to plot.  (Fixes #48)

* All scales now accept a `na.value` parameter which provides an aesthetic
  value to be used for `NA` values in the data. Colour/fill scales default to
  grey, which should stand out as different from non-missing values.

* The new `oob` (out of bounds) parameter controls how scales deals with
  values outside the limits. The default action is `censor` - see `clip` for
  another option.

* Only `scale_x_log10`, `scale_x_sqrt` and `scale_x_reverse` provided as
  convenience functions for x and y scales. Use e.g. `scale_x_continuous(trans
  = "log")` to access others

* `set_default_scale` has been removed. If you want to change the default
  scale for an aesthetic, just create a function called
  `scale_aesthetic_continuous` or `scale_aesthetic_discrete` that returns the
  scale that you want.  For example:

      p <- qplot(mpg, wt, data = mtcars, colour = factor(cyl))
      p
      scale_colour_discrete <- scale_colour_brewer
      p

* Scales now automatically shrink to what is actually displayed on the plot,
  not the underlying data used for statistical transformation. If you want the
  old behaviour, supply `shrink = FALSE` to the facetting specification.
  (Fixes #125)

* `scale_colour_gradient` and `scale_fill_gradient` now use a colour scheme
  with constant hue but varying chroma and luminance. This is better because
  it creates a natural ordering inline with the order of the colour values.

FACETS

* Converted from proto to S3 objects, and class methods (somewhat) documented
  in `facet.r`. This should make it easier to develop new types of facetting
  specifications.

* The new `facet_null` specification is applied in the default case of no
  faceting. This special case is implemented more efficiently and results in
  substantial performance improvements for non-facetted plots.

* Facetting variables will no longer interfere with aesthetic mappings -
  `facet_wrap(~ colour)` will no longer affect the colour of points.

DEVELOPMENT

* ggplot2 has moved away from the two (!!) homegrown documentation systems
  that it previously relied on, and now uses roxygen extensively. The current
  downside is that this means that ggplot2 website can no longer be updated,
  but I hope work with the `helpr` package will resolve that shortly.

* ggplot2 now uses a `NAMESPACE`, and only exports functions that should be
  user visible - this should make it play considerably more nicely with other
  packages in the R ecosystem. Note that this means you now need to explicitly
  load `plyr` (and other packages) if you are using them elsewhere in your
  code.

* ggplot2 now has a start on a set of automated tests. As this test suite
  expands it will help me ensure that bugs stay fixed, and that old bugs don't
  come back in new versions. A test suite also gives me more confidence when
  I'm modifying code, which should help with general code quality.

COORDS

* Converted from proto to S3 objects, and class methods (somewhat) documented
  in `coord.r`. This should make it easier to develop new types of coordinate
  systems.

* Added a new method `coord_range` for finding the x and y range even after
  coordinates have been transformed to other names (eg., theta and r). (Thanks
  to Winston Chang)

RENDERING

* When printing a ggplot2 object, the rendered plot information is returned
  invisibly. You can capture this with (e.g.) `x <- print(qplot(mpg, wt, data
  = mtcars))` and in the future will be able to use it to get information
  about the plot computations, such as the range of all the scales, and the
  exact data that is plotted.

* Drawing a plot takes place in three documented steps: `ggplot_build` which
  creates a list of data frames ready for rendering builds, `ggplot_gtable`
  which creates a `gtable` of grobs, and `grid.draw` which renders the grobs
  on screen. Each of these returns a data structure which should be useful for
  understanding and modifying the rendered plot. This is still a work in
  progress, so please ask questions if anything is confusing.

* The `drop` and `keep` parameters to `ggsave` and `print.ggplot` have been
  dropped, as the data structure returned by `ggplot_gtable` is sufficiently
  rich enough to remove the need for them.

* Axis labels are now centred underneath the panels (not the whole plot), and
  stick close to the panels regardless of the aspect ratio.

GUIDES

* Guides (particularly legends) have been rewritten by Kohske Takahashi to
  provide considerably more layout flexibility.

* `guide_legend` now supports multi-row/column legend and reversed order,
  gives more flexible positioning of title and label, and can override
  aesthetics settings. This is useful, for example, when alpha value in a
  panel is very low but you want to show vivid legend.

* `guide_colorbar` is a guide specially for continuous colour scales as
  produced by colour and fill scales.

MINOR CHANGES

* `geom_text` now supports `fontfamily`, `fontface`, and `lineheight`
  aesthetics for finer control over text display. (Thanks to Kohske Takahashi
  for the patch. Fixes #60)

* `collide`, which powers `position_dodge` and `position_stack`, now does not
  error on single x values (Thanks to Brian Diggs for a fix. #157)

* `...` in `ggplot` now passed on to `fortify` method when used with an object
  other than a data frame

* `geom_boxplot`: outlier colour and shape now default to values set by the
  aesthetic mapping (thanks to suggestion by Ben Bolker), the width of the
  median line is now `fatten` times the width of the other lines (thanks to
  suggestion by Di Cook), and the line type can now be set. Notched box
  plots are now supported by setting `notch = TRUE` (thanks to Winston Chang
  for the patch).

* `ggsave` can work with cm and mm `units` (Thanks to patch from Jean-Olivier
  Irisson)

* `scale_shape` finally returns an error when you try and use it with a
  continuous variable

* `stat_contour` no longer errors if all breaks outside z range (fixes #195).

* `geom_text` remove rows with missing values with warning (fixes #191)

* New generic function `autoplot` for the creation of complete plots
  specific to a given data structure. Default implementation throws
  an error. It is designed to have implementations provided by other
  packages.  (Thanks to suggestion by Brian Diggs)

* `ggpcp` loses the `scale` argument because it relied on reshape(1) code

* `map_data` passes `...` on to `maps::map` (Fixes #223)

* `coord_fixed` accepts `xlim` and `ylim` parameters to zoom in on x and y
  scales (Fixes #91)

* ggplot2 will occasionally display a useful hint or tip on startup.  Use
  `suppressPackageStartupMessages` to eliminate

* `stat_binhex` uses correct bin width for computing y axis bounds. (Fixes
  #299, thanks to Dave Henderson for bug report and fix.)

* `stat_smooth` now adjusts confidence intervals from `loess` using a
  t-based approximation

* `stat_smooth` reports what method is used when method is "auto". It also
  picks the method based on the size of the largest group, not individually by
  group. (Thanks to Winston Chang)

* `stat_bin` and `geom_histogram` now use right-open, left-closed intervals by
  default. Use `right = TRUE` to return to previous behaviour.

* `geom_vline`, `geom_hline`, and `geom_abline` now work with non-Cartesian
  coordinate systems. (Thanks to Winston Chang)

ggplot2 0.8.9
----------------------------------------------------------------

A big thanks to Koshke Takahashi, who supplied the majority of improvements
in this release!

GUIDE IMPROVEMENTS

* key size: can specify width and height separately

* axis: can partially handle text rotation (issue #149)

* legend: now can specify the direction of element by opts(legend.direction =
  "vertical") or opts(legend.direction = "horizontal"), and legend box is
  center aligned if horizontal

* legend: now can override the alignment of legend box by
  opts(legend.box = "vertical") or opts(legend.box = "horizontal")

* legend: now can override legend title alignment with opts(legend.title.align
  = 0) or opts(legend.title.align = 1)

* legend: can override legend text alignment with opts(legend.text.align = 0)
  or opts(legend.text.align = 1)

BUG FIXES

* theme_*: can specify font-family for all text elements other than geom_text

* facet_grid: fixed hirozontal spacing when nrow of horizontal strip >= 2

* facet_grid: now can manually specify the relative size of each row and column

* is.zero: now correctly works

* +: adding NULL to a plot returns the plot (idempotent under addition)
  (thanks to suggestion by Matthew O'Meara)

* +: meaningful error message if + doesn't know how to deal with an object
  type

* coord_cartesian and coord_flip: now can wisely zoom when wise = TRUE

* coord_polar: fix point division bugs

* facet_grid: now labels in facet_grid are correctly aligned when the number
  of factors is more then one (fixes #87 and #65)

* geom_hex: now correctly applies alpha to fill colour not outline colour
  (thanks to bug report from Ian Fellows)

* geom_polygon: specifying linetype now works (thanks to fix from Kohske
  Takahashi)

* hcl: can now set c and l, and preserves names (thanks to suggestion by
  Richard Cotton)

* mean_se: a new summary function to work with stat_summary that calculates
  mean and one standard error on either side (thanks to contribution from
  Kohske Takahashi)

* pos_stack: now works with NAs in x

* scale_alpha: setting limits to a range inside the data now works (thanks to
  report by Dr Proteome)

* scale_colour_continuous: works correctly with single continuous value (fixes
  #73)

* scale_identity: now show legends (fix #119)

* stat_function: now works without y values

* stat_smooth: draw line if only 2 unique x values, not three as previously

* guides: fixed #126

* stat_smooth: once again works if n > 1000 and SE = F (thanks to bug report
  from Theiry Onkelinx and fix from Kohske Takahashi)

* stat_smooth: works with locfit (fix #129)

* theme_text handles alignment better when angle = 90

ggplot2 0.8.8
----------------------------------------------------------------

Bug fixes:

* coord_equal finally works as expected (thanks to continued prompting from
  Jean-Olivier Irisson)

* coord_equal renamed to coord_fixed to better represent capabilities

* coord_polar and coord_polar: new munching system that uses distances (as
  defined by the coordinate system) to figure out how many pieces each segment
  should be broken in to (thanks to prompting from Jean-Olivier Irisson)

* fix ordering bug in facet_wrap (thanks to bug report by Frank Davenport)

* geom_errorh correctly responds to height parameter outside of aes

* geom_hline and geom_vline will not impact legend when used for fixed
  intercepts

* geom_hline/geom_vline: intercept values not set quite correctly which
  caused a problem in conjunction with transformed scales (reported by Seth
  Finnegan)

* geom_line: can now stack lines again with position = "stack" (fixes #74)

* geom_segment: arrows now preserved in non-Cartesian coordinate system (fixes
  #117)

* geom_smooth now deals with missing values in the same way as geom_line
  (thanks to patch from Karsten Loesing)

* guides: check all axis labels for expressions (reported by Benji Oswald)

* guides: extra 0.5 line margin around legend (fixes #71)

* guides: non-left legend positions now work once more (thanks to patch from
  Karsten Loesing)

* label_bquote works with more expressions (factors now cast to characters,
  thanks to Baptiste Auguie for bug report)

* scale_color: add missing US spellings

* stat: panels with no non-missing values trigged errors with some statistics.
  (reported by Giovanni Dall'Olio)

* stat: statistics now also respect layer parameter inherit.aes (thanks to bug
  report by Lorenzo Isella and investigation by Brian Diggs)

* stat_bin no longer drops 0-count bins by default

* stat_bin: fix small bug when dealing with single bin with NA position
  (reported by John Rauser)

* stat_binhex: uses range of data from scales when computing binwidth so hexes
  are the same size in all facets (thanks to Nicholas Lewin-Koh for the bug
  report)

* stat_qq has new dparam parameter for specifying distribution parameters
  (thanks to Yunfeng Zhang for the bug report)

* stat_smooth now uses built-in confidence interval (with small sample
  correction) for linear models (thanks to suggestion by Ian Fellows)

* stat_spoke: correctly calculate stat_spoke (cos and sin were flipped, thanks
  to Jean-Olivier Irisson for bug report and fix)

ggplot2 0.8.7
----------------------------------------------------------------

* coord_map gains xlim and ylim arguments to control region of projection

* corrected label generation for computed aesthetics (..x..) and special
  names (`x x`)

* fullseq: now always returns vector of length two, even when range is 0

* geom_point legend takes more care to ensure that fill colours will be shown

* legend: fixed scale merging bug when labels were set manually

* scale_area: gains a legend argument like all other scales

* scale_colour_brewer: gains na.colour argument to set colour of missing
  values

* stat_bin2d: fix typo in breaks calculation

* stat_bin: deals with floating point rounding issues using the same
  algorithm as base::hist

* stat_density2d: fixed bug when contour = FALSE (Thanks to Takahashi Kohske)


ggplot2 0.8.6
----------------------------------------------------------------

NEW FEATURES

* trans_log1p: new log + 1 transformer contributed by Jean-Olivier Irisson

BUG FIXES

* aesthetics: fixed bug when overriding aesthetics with NULL

* annotate: adds layers with legend = FALSE

* coord_equal: correctly place tick marks (Fixes #61)

* documentation: usage statements should now be spread over multiple lines

* fortify.SpatialPolygonsDataFrame: fixed bug when region variable had missing values

* legend: don't try and display legend when unnecessary scale added

* legend: text labels now correctly left-aligned when non-numeric

* order aesthetic now correctly affects position adjustments  (Fixes #70)

* qplot loads facetting variables from global environment more correctly

* scale_date and scale_date_time now work with infinite positions

* scale_date and scale_date_time now take expand argument

* scales were not getting automatically added in many situations (Fixes #69)

* scale_manual was not returning labels in the correct format and so legends
  were not getting merged correctly

* stat_contour: fix error if x or y coordinates were negative

* stat_bin: now copes with bars of zero height (Fixes #72)

* stat_qq: always use sorted data (rather than interpolated quantiles) on
  sample axis.  This makes it behave more like qqnorm

* stat_quantile: correctly group results

* xlim now works with datetimes

* all plyr functions prefixed with their namespace to avoid clashes with other
  packages (thanks to Steve Lianoglou)


ggplot2 0.8.5
----------------------------------------------------------------

NEW FEATURES

* geom_text gains parse argument which makes it possible to display
  expressions. (Implements #50)

* all scales now have legend parameter, which defaults to TRUE. Setting to
  false will prevent that scale from contributing to the legend (Implements
  #27)

* default axis labels and legend titles are now stored in the options, instead
  of in each scale. This fixes a long standing bug where it was not easy to
  set the label for computed variable, such as the y axis on a histogram.
  Additionally, it means default scales are only added to the plot until just
  prior to plotting, instead of the previous behaviour where scales where
  added as layers were added - this could cause problems if you later modified
  the underlying data. (Implements #28)

* coord_equal: when ratio = NULL (the default), it will adjust the aspect
  ratio of the plot, rather than trying to extend the shortest axis.

* x and y positions can be set to Inf or -Inf to refer to the top/right and
  bottom/left extents of the panel. (Implements #18)

* expand_limits(): a new function to make it easy to force the inclusion of
  any set of values in the limits of any aesthetic.

NEW FEATURES (MINOR)

* aesthetics: when _setting_ an aesthetic, you may only set it to a single
  value.  This was always a good idea, but now it is enforced with an
  informative error message.

* stat_contour bump up default number of contours

* stat_density2d: make number of grid points used for density estimation
  user controllable (implements #9)

* geom_bin now allows you to set whether bins used intervals of the form
  (a, b] or [a, b) with the "right" parameter (implements #20)

* geom_path: linejoin, lineend and linemitre are now user controllable
  (implements #24)

* scales: all scales check that breaks are supplied if labels are, and
  that breaks and labels are the same length (implements #40)

* scales: if breaks are a named vector, the names will be used as labels
  (thanks to suggestion by David Kahle)

* scale_colour_gradient, scale_colour_gradient2 & scale_colour_gradientn now
  have formatter argument to match scale_continuous

* updated citation to refer to the ggplot2 book

BUG FIXES

* coord_cartesian now correctly sets limits when one or both of the position
  scales are non-linear.  (fixes #17)

* coord_equal: now works with non-linear scales (fixes #13)

* coord_map sets aspect ratio correctly (fixes #4)

* coord_polar correctly combines labels on end of axis if expressions
  (fixes #39)

* coord_trans now respects scale expand parameter (expansion occurs after
  transformation) (fixes #14)

* facet_grid with scales = "free" and space = "free" now calculates space
  correctly if the range of the scale is < 1 (fixes #1)

* facet_grid works once more when facetting with multiple variables in one
  direction (fixes #11)

* facet_wrap now sets aspect ratio correctly

* facet_wrap now maintains original order of data

* geom_hline and geom_vline now work with coord_flip (fixes #30)

* geom_path drops missing values at start and end of each line (fixes #41)

* scale_shape_discrete, scale_size_continuous, scale_alpha and
  scale_linetype_discrete added to scales to match naming convention of all
  other scales (fixes #47)

* legends now correctly calculate label widths (fixes #38)

* legends will only merge if both the title and all labels are the same.
  (fixes #16)

* legends: fix for bug #19: Legend with three constraints doesn't work

* stat_contour & stat_density2d: fix grouping bugs (issue #7)

* xlim, ylim: fix bug when setting limits of discrete scales


ggplot2 0.8.4
----------------------------------------------------------------

* aes and aes_string both convert prefixes to full names
* aesthetics: corrected list of aesthetics to include american spelling of
  colour as well as base R abbreviations
* aesthetics: fix bug in detecting which aesthetics are calculated
* aes_string treats NULL as "NULL"
* annotate now works with missing x and y (e.g. for geom_rect)
* continuous scale limits now automatically sorted
* coord_polar: fix bug if breaks not all inside limits
* facet_wrap: can now specify both ncol and nrow without getting an error
* facet_wrap: now works with statistics that produce both x and y values (e.g.
  stat_qq)
* fullseq now adds additional break on bottom if necessary, so that the
  include.lowest argument in cut never comes into play (this the source of a
  potential bug in histograms)
* geom_boxplot: alpha now affects fill colour of boxes only
* geom_path correctly switches to segments if varying alpha used (thanks to
  Karl Ove Hufthammer for the report and Baptiste Auguie for the fix)
* geom_point: the alpha aesthetic now also affects the fill.
* geom_ribbon always sorts input to avoid problems with certain pathological
  inputs
* geom_smooth was incorrectly applying alpha to line colour in the legend
* nullGrob renamed to zeroGrob to avoid name conflict with grid
* position_collide now works with missing values
* position_stack: fixed bug in detection of overlap for negative values
* scale_discrete_position now uses drop argument to force dropping of unused
  levels
* scale_gradient, scale_gradient2 and scale_gradientn now uses label
  parameters, if supplied
* scale_x_inverse, scale_y_inverse now actually work, and added recip as alias
* stat_qq now correctly groups results
* stat_smooth will not try and fit a line to 2 or fewer points (previously
  didn't try for only 1 point)
* stat_spoke now works with reversed scales
* grouping: now consistent between different geoms (Issue #33)

ggplot2 0.8.3
----------------------------------------------------------------

New features

* alpha: new aesthetic, with scale alpha.  Where a geom has both fill and colour, alpha affects the fill.

* annotate: new annotate function to make it easier to add annotations to plots

* facet_grid now takes strip label function from parameter labeller, not theme setting

* facet_grid: gains as.table argument to control direction of horizontal facets

* fortify: full set of methods for turning data from the sp package into data frames that can be plotted with ggplot2

* geom_errorbarh: new geom for horizontal error bars

* labels_parsed and labels_bquote functions to make it easier to display expressions on facet labels

* scale_manual now supports breaks and limits

* subset: experimental new feature.  Layers now have a subset argument, which takes subsets formatted like .(var1 < 5, var2 == 3) etc.

* xlim and ylim now work recognise Date and POSIXct classes to create date and date_time scales respectively

Dealing with missing values

* facet_wrap: add drop argument to control whether or not panels for non-existent combinations of facetting variables should be dropped or not.  Defaults to TRUE

* scale_discrete: empty factor levels will be preserved, unless drop = TRUE

Bug fixes

* added presidents dataset from book to package

* American spelling of color accepted in as geom parameter, and all colour
  scales have alias spelled color (e.g. scale_color_hue)

* facet_wrap: contents guaranteed to be clipped to panel

* facet_wrap: corrected labelling when facetting by multiple variables (thank
  to Charlotte Wickham for a clear test case)

* geom_histogram now works with negative weights (provided position =
  "identity").  This is useful for creating back to back histograms.

* geom_step: improve legend

* geom_text: better legend

* geom_vline, geom_hline, geom_abline: should work in yet more situations

* resolution: fixed bug in computation of resolution that lead to (e.g.)
  incorrect boxplot widths when there was only a single x value in a group.

* position_stack: fixed bug in detection of overlap for very large bins

* scale_discrete: factor levels no longer mistakenly reordered

* scale_hue: now spans full range of hue if it less than 360 degrees

* scale_hue: rotated default hue range by 15 degrees to avoid unfortunate
  red-green contrast in two colour case

* show now works with ggplot objects

* stat_sum: fixed bug which resulted in dropped aesthetics

* stat_summary: now warns when dropping records with missing values

* stat_summary: should be a little faster

* stat_summary: correctly passes ... arguments on fun.data

* theme_bw: corrected justification of axis.text.y

* trans: bug fixes to logistic transformation

* order aesthetic should work again

ggplot2 0.8.2
----------------------------------------------------------------

New features

* borders, fortify.map and map_data to make it easier to draw map borders and
  choropleth maps

* cut_interval and cut_number utility functions to discretise continuous
  variables

* stat_summary has reparameterised to make it easier to specify different
  summary functions.  It now has four parameters: fun.y, fun.ymin and
  fun.ymax; and fun.data.  See the documentation for stat_summary for more
  details

Minor improvements

* ggfluctuation: default to aspect ratio that produces squares

* ggsave: filename now first parameter, not second

* qplot: if sample aesthetic is used, stat automatically set to qq

* scale_datetime: improved breaks calculation

* scale_gradient: better default colour scheme from red to blue (thanks to
  Charlotte Wickham for providing the Munsell colours)

* scale_size and scale_area: increased default size range

* stats: all give useful error message if missing a required aesthetic

* theme_set warns if missing needed theme elements

* theme_text: now possible to right and left align text with hjust=0 and hjust=1 respectively

Bug fixes

* be explicit about is.discrete to avoid clash with Hmisc

* facet_wrap: work around R bug so no longer crashers when ncol = 1

* geom_errorbar now works correctly with dashed lines

* geom_path will now silently ignore lines with less than 2 points (instead of
  throwing a mysterious error as before)

* geom_path now responds to the size aesthetic once more

* geom_polygon etc now correctly displays linetype on legends

* geom_step now works with multiple groups

* geom_vline and geom_hline: fix bug when mapping intercept to variable in
  data frame

* ggsave: path parameter correctly sets path

* guides: fix broken legend from default stat aesthetics (e.g. for stat_sum)

* scale_manual now works better with missing values

* scale_manual: labels now correctly sets legend labels.

* stat_density_2d: no longer passes unnecessary parameters to kde2d causing an
  error message (seen when setting aesthetics with qplot)

* stat_pointrange: better relationship between point and line widths

* stat_sum now correctly preserves other aesthetic columns (should be a bit faster too)


ggplot2 0.8.1
----------------------------------------------------------------

New features

* new labs, xlab & ylab functions for easily modifying axis labels and legend titles

* qplot now guesses what geom you want based on the position aesthetics that you provide:

  * both x & y: scatterplot

  * only x: histogram

  * only y: scatterplot of seq_along(y) vs y

* scale_datetime: a first attempt at a scale for date time objects of class POSIXt

Aesthetic improvements

* legends should now work in cases where you have multiple layers the use the
  same geom and have different aesthetic mappings

* theme: new theme setting legend.key.size determines size of keys in legend

* theme: new theme setting plot.margins to control the plot margins

* tweaks to plot and legend layout

Other minor improvements

* geom_point warns if missing values present in data and not displayed on plot

* geom_smooth gives a more accurate warning when you have incorrectly specified the grouping

* geom_smooth will switch to an alternative smoothing method (mgcv::gam(y ~
  s(x, bs = "cr"))), when there are more than 1000 observations

* layers gain a legend argument, which allow you to force the layer either
  into (TRUE) or out of (FALSE) the legend

Bug fixes

* coord_equal now calculates scales correctly again

* coord_flip: flips axes labels again too

* coord_trans fix bug where transformation incorrect

* facet_grid: fix bug where tick labels where being produced outside the range of the axes

* facet_wrap: fixed bug with ncol = 1 or nrow = 1

* facet_wrap: labels correctly clipped to axis ranges

* facet_wrap: labels will match panels even when factor levels are not in alphabetical order

* facet_wrap: now works when a layer doesn't contain every level of the faceting variables

* geom_abline should now work in a wider variety of situations

* geom_smooth now gives correct asymmetric standard errors with generalised
  linear models (thanks to Thierry Onkelinx)

* geom_vline and geom_hline now correctly transform their intercepts if the
  scale is transformed

* geom_vline and geom_hline: now use xintercept and yintercept instead of intercept

* legend.position and legend.justification work again

* position_dodge now works for any number of elements with smaller widths, not just 2!

* scale_discrete_position: does a better job of calculating axis limits when
  plotting a mixture of continuous and discrete values (e.g. with geom_jitter)

* summary: tweaks to improve output


ggplot2 0.8  (2008-11-18)
----------------------------------------

* The two biggest new features in this release are the (long awaited) ability
  to have scales that vary between facets, and a faceting system that works
  like lattice (facet_wrap). From qplot, you can use facet_wrap by specifying
  one sided formula (~ colour, as opposed to . ~ color). To see some potential
  uses for these new features, see the "Positioning" chapter of the book.
  Implementing these changes has required a rewrite of large parts of the
  coordinate systems code, so if anything seems strange with non-Cartesian
  coordinate systems, please get in touch.

* I've also made another round of tweaks to make the plots more aesthetically
  pleasing.This includes using a bright blue colour for geoms used to add
  statistical summaries to plots (contour, smooth, and quantiles), and
  tweaking the default colour scheme for the continuous colour scale.Please
  let me know what you think.Remember that most of these options are
  controllable with the theming system - see the book chapter "Polishing your
  plots for publication".

* Accompanying this new release of the package is an updated and expanded
  version of the book. The content of the book is now largely complete (~170
  pages), and over the coming months I will be working on make it polished and
  easy to understand.See http://had.co.nz/ggplot2/book.I love to hear your
  feedback about the book, but at this point please don't bother reporting
  minor typos, I would much rather hear about what you want to do, but can't
  figure out from the book.

Other new features:

* geom_bin2d/stat_bin2d & geom_hex/stat_binhex: for 2d square and hexagon binning, particularly useful for alleviating overplotting in scatterplots

* geom_freqpoly: draws frequency polygons (= stat_bin + geom_line)

* scale_position: both discrete and continuous gain a new formatter argument
  to control the default formatting of the axis labels.  See also the handy
  numeric formatters: dollar, comma and percent

* the xlim and ylim functions now produce discrete scales when appropriate,
  and generate a reverse scale if the minimum is greater than the maximum

Improvements

* coord_map gains experimental axis labels

* facet_grid: new support for varying scales in rows and columns

* facet_wrap: new faceter which wraps a 1d ribbon of panels into 2d, in a
  similar way to lattice

* geom_bin: gains a drop argument to control whether or not 0 count bins
  should be removed

* geom_path and geom_line gain arrows argument to match geom_segment

* ggsave now checks that you are using it with a ggplot plot

* ggsave now produces postscript files that are suitable for embedding in
  another document

* ggsave now recognises the .svg extension and will produce svg files, if
  possible

* ggsave: default dpi changed to 300, on the assumption that you are saving
  the plot for printing

* qplot: uses facet_wrap if formula looks like ~ a + b (as opposed to a ~ b)

Aesthetic tweaks

* geom_bar, geom_polygon, geom_rect, ...: default fill colour is now much
  closer to black to match the defaults in other geoms (point, line, etc)

* geom_line, geom_path, geom_segment: lines have squared ends

* geom_point, geom_pointrange and geom_boxplot: now use shape = 16 instead of
  19.  This shape does not have a border from R 2.8 on, and so will look
  better when displayed transparently.

* geom_contour, geom_density2d, geom_quantile and geom_smooth use a bright
  blue colour for lines, to make them stand out when used with black points

* scale_gradient: tweaked default colours to make more aesthetically pleasing

* theme: new theme setting panel.margin (a unit) controls gap between panels
  in facetted plots (for both grid and wrap)

* theme_gray: removed black border around strips

* theme_bw: tweaks to make black and white theme look a little nicer

Bug fixes

* coord_cartesian now correctly clips instead of dropping points outside of its limits

* facet_grid: margins now grouped correctly in default case (non-aesthetic
  variables ignored when generating default group value)

* facet_grid: fix long standing bug when combining datasets with different
  levels of facetting variable

* geom_smooth calls stat::predict explicitly to avoid conflicts with packages
  that override predict for S4 model classes

* grid: correctly expose subcomponents of strips and axes

* mapping aesthetics to functions of stat output now works in a much wider
  variety of cases

* order aesthetic should now work with bars (and in general more geoms)

* position_dodge now works with points and other geoms that lack xmin and xmax

* scale_area works once more

* scale_discrete_position: empty levels are no longer displayed by default, if
  you want them, use breaks = levels(myfactor)

* scale_discrete_position: fixed bug when limits were set

* scale_discrete_position: more aesthetically pleasing expansion for a wider
  ranges of plots (picks expansion based on whether or not geom with width
  used, e.g. bars)

* scale_gradient*: axes are correctly labelled when a transformation is used

* scale_x_log10, scale_y_sqrt etc now correctly transform output from
  statistics as well as raw data

* scale_z_* now removed because no longer used by anything

* stat_bin: correctly returns 0 when no observations in a bin (was previously
  returning NA)

* stat_quantreg: deal with yet another new output format from quantreg

* stat_contour now has arguments to control the position of the contours,
  rather than relying on the z scale

* theme: panel.empty setting removed as it is no longer used

* theme_grey now aliased to theme_gray

* theme_line: setting size works correctly

* theme_rect, theme_segment: size now measured in mm, to be consistent with
  the rest of ggplot

ggplot2 0.7
----------------------------------------------------------------

* ggplot2 0.7 introduces a new theming system which allows you to control
  (almost) every aspect of the appearance of the plot.  This system is
  documented in the book chapter "Polishing your plots for publication",
  available from http://had.co.nz/ggplot2/book/polishing.pdf.

Bugs fixed

* geom_boxplot: now displays outliers even if only one present

* geom_jitter: setting one jitter direction to 0 now works

* geom_segment: should now work correctly in all coordinate systems (note that
  arrows only work in Cartesian coordinates)

* ggsave: correctly uses dpi for raster devices and default dpi changed to 72
  (thanks to Brian Ripley for pointing this out)

* ggsave: current device no longer closes if error occurs

* position_jitter: now works correctly with 0 jitter

* remove_missing: some statistics were calculated incorrectly when missing
  values were present

* scales: extra scales ignored (again)

* scales: legends respect fixed parameters of the layer

* scales: legends won't appear when aesthetics are mapped to NULL, or set to fixed value

* scales: xend and yend now transformed correctly

* scale_date: breaks are now rounded to correct position

New functionality

* geom_point: can now control colour and fill separately for point glyphs with
  borders

* geom_step: now has parameter direction which can take values vh (vertical
then horizontal)  or hv (horizontal then vertical) describing the shape of the
stairs

* qplot: new asp argument to set aspect ratio

* qplot: now captures the environment in which it was run, which should make
  it much more robust at finding the variables you expect it to find

* qplot: now treats any arguments wrapped in I() as parameters, not
  aesthetics, e.g. qplot(mpg, wt, data=mtcars, colour = I("red")) or
  qplot(mpg, wt, data=mtcars, size = I(5))

* scale_continuous: new minor_breaks argument to controls position of minor
  breaks

* scale_discrete: new discrete position scales which make it possible to
  manually position elements

* scale_gradientn: new colour scale which creates gradient between any list of
  colours

More consistent interfaces

* can use color instead of colour, and old R names throughout ggplot2

* geom_jitter: Arguments changed to height and width to match other position
  adjustments

* scales: any point outside of limits is dropped (this was previously the
  behaviour for discrete scales, but not continuous scales)

* scales: limits are consistent across discrete and continuous scales (limits
  c(1, NA) form no longer works for continuous scales)

* scales: order of legends reversed to match order of x axis (and to be
  consistent with previous versions)

* scale_date: new limits argument to set axis limits

* scale_discrete: all discrete scales accept breaks argument

* scale_discrete: all discrete scales have limits and labels argument to
  better control legends

* scale_discrete: character and logical vectors now reliably treated as
  discrete scales

* stat_density2d, geom_density2d: density2d used consistently (instead of
  density_2d in some places)

Improved aesthetics

* coord_polar: more tweaks to grid lines to enhance appearance

* coord_polar: new expand argument to control whether axes should be expanded
  outside the range of the data

* geom_contour, geom_smooth, geom_quantile: now use blue lines

* position_stack, position_dodge: should be more informative if conditions for
  stacking/dodging not met

* position_jitter: default amount of jittering tweaked to align with boxplots
  etc.

* scales: background colour of legends key matches plot

* themes: Complete rewrite of theming system, see new book chapter for details

* themes: direct access to plot options via $ is now disabled

Improved documentation and error messages

* facet_grid: documentation improved

* qplot: Better error messages when needed variables are missing

* scale_discrete: improved error message for too many values in domain

* scale_size: improved documentation for discrete variables

* online documentation generally tweaked and primped to work a little better
 and look a little nicer

* website now includes a search box

* links from rdoc now point to correct pages


ggplot2 0.6
----------------------------------------------------------------

The two big changes in this release are improved documentation and legends.

* all major ggplot2 components now have their own built in documentation, so
  that (e.g.) ?stat_smooth or ?geom_point now give you useful information

* the legend code is now considerably more sophisticated and will attempt to
  merge together legends for the same variable

* also, legends are drawn based on the geoms used (instead of the scales
  used, as previously) so should match the plot much better (e.g. for
  geom_smooth, geom_boxplot, geom_vline, geom_abline, geom_pointrange).

These features are new, so there are likely to be a few bugs that I haven't discovered.  Please me know if you discover any.

Other additions and corrections

* coord_equal: should now work correctly in all situations

* coord_polar: add start and direction parameters, giving more control over
  the layout of the polar coords

* coord_polar: added my favourite pie chart example

* coord_trans now deals with groups appropriately, at the cost of decreased
  speed

* geom_abline, geom_vline, geom_hline: should now behave better in a wider
  variety of settings

* geom_boxplot: deals with continuous x-axis and grouping much better

* geom_boxplot: now has it's own legend which actually looks like a boxplot

* geom_boxplot: reports if missing values removed

* geom_crossbar: the middle line is now display thicker than the other lines,
  controlled by the parameter fatten (thanks to Heike Hofmann for the
  suggestion)

* geom_density: fix scale adjustment bug in geom_density

* geom_line, geom_text: all size measurements (now lines and text as well) are
  measured in mm, lines/paths default to paths 0.5mm wide

* geom_rug: new to add marginal rug plots

* geom_smooth: added example showing how to use geom_smooth with your own
  models

* geom_smooth: fixed bug where if se=FALSE x axis always includes 0

* geom_vline, geom_hline: yet another rewrite which should make them more
  powerful and less error prone.

* ggsave reports width and height of saved image

* position_stack: fixed bug when data was empty

* qplot: allow qplot to use computed aesthetics too

* scale_continuous: tweaks to minor breaks to make appearance better on wider
  range of coordinate systems

* scale_discrete: all discrete scales now have labels argument which you can
  use to override the factor levels

* scale_discrete: now works correctly with character vectors

* scale_size: changed default range to [0.5, 3] to better reflect new sizing
  decisions

* scale_size: legends resize to avoid overlaps

* scale_x_continuous, scale_y_continuous: new convenience functions xlim and
  ylim (and zlim) that make it even easier to adjust the limits of the x, y,
  and z axes

* stat_bin, geom_area: fixed bug in combination of stat_bin and geom_area that
  made it difficult to draw frequency polygons

* stat_bin: fixed bug which resulted in increased counts when the x axis was a
  categorical variable with a single level (thanks to Bob Muenchen for
  pointing this out!)

* stat_bin: no longer incorrectly warns that binwidth is unspecified when
  breaks are set

* stat_bin: now takes origin argument to manually specify origin of first bin
  (default is round_any(min(range), bin_width, floor))

* stat_boxplot, stat_contour, stat_density_2d, stat_qq, stat_density: na.rm
  parameter added to the following statistics (thanks to Leena Choi for
  suggesting this)

* stat_function: new, makes it easy to superimpose a function on the plot

* stat_qq: axes flipped to agree with base R

* stat_qq: now uses sample aesthetic to select variable for summary

* stat_quantile: updated to work with latest version of quantreg

* stat_spoke: new, to make it possible to use geom_segment parameterised by
  angle and radius (thanks to Jiho for the suggestion)

* stat_summary: better documentation

* stat_summary: convenient auto wrapping of simple summary functions

Miscellaneous changes:

* it's now easy to change the default scales (and their arguments) with the
  set_default_scale function, see ?set_default_scale for more details (thanks
  to Bob Muenchen for the suggestion)

* new order aesthetic which controls the order in which elements are plotted

* min and max are now scaled the same way as y

* functions are silently dropped (e.g. aes(colour=col))

* scales do not try and map variables that don't exist (fixes some rather
  obscure bugs)

* aes(mpg, wt) is now equivalent to aes(x = mpg, y = wt)


ggplot2 0.5.7
----------------------------------------------------------------

New geoms, scales and aesthetics

* stat_step and geom_step to draw staircase plots (like plot(type="s"))

* order aesthetic (currently only for lines/paths) allows you to control the
  drawing order within a group

* scale_manual makes it easier to let ggplot uses the exact
  colours/sizes/linetypes that you want

* scale_reverse allows you to reverse the scale of x and y axes

* scale_grey is a new black and white scale for categorical data (colour and
  fill)


Improved options handling

* new function opts() to allow modification of plot options by addition

* update(p, theme_bw) and p + theme_bw now work

These changes mean that you can modify plot options in the same way that you modify all other aspects of the plot, e.g.  qplot(mpg, wt, data=mptcars) + opts(title = "Fuel economy vs weight")

Improved documentation

* many tweaks to the online documentation, particular including the actual
  code you need to run for each object!

* every page now has a link to a form where you can submit feedback on exactly
  you do or don't like about a page

* required aesthetics now listed in documentation

* geom_polygon now has a decent example

* numerous minor corrections suggested by Jörg Beyer

* separated plotting advice from details of plot construction (what vs how),
  thanks to Bert Gunter for this suggestion


Improved map projections (with coord_map)

* coord_map defaults to orientation = c(90, 0, mean(range(y))) - this ensures
  that multiple layers line up correctly, but means you will have to specify
  the orientation yourself for many projections

* coord_map now respects limits set by scales

* removed useless ticks from coord_map

If you're using ggplot to draw maps and have thought of other features that would make your life easier, please let me know.


Bug fixes

* adding data and aesthetics in separate steps should now work

* layers with set parameters will not use mapped aesthetics

* use LazyLoad: false instead of SaveData: true for better future
  compatability

* coord_cartesian: fixed bug that prevented you from overriding the default
  axis expansion

* coord_equal: now scales correctly if ratio < 1

* geom_abline: fix bug where slope was ignored

* geom_jitter now works correctly with groups and categorical values (was
  actually a bug in how scale_discrete deals with continuous values)

* geom_path: automatically switch between polylineGrob and segmentsGrob when
  drawing paths so that setting line type now works properly

* geom_segment now uses both ends of segments to calculate axis limits

* plotmatrix: fix bug in scatterplot matrix where all scatterplots were
  transposed!

* qplot: should now work better within functions

* quickplot added as an alias of qplot, to avoid confusion with qunif, etc

* scale_*: better error message if you add a scale without a matching
  aesthetic mapping in the plot

* scale_identity no longer converts everything to character

* scale_identity: grob argument renamed to guide

* stat_*: made all statistics more robust to errors

* stat_quantile: fixed bug when only drawing a single quantile

* stat_smooth: returns silently if <2 non-missing data points


Minor aesthetic improvements

* coord_polar now specifies aspect.ratio by default, and I've made a few other
  tweaks to make polar coordinates plot look nicer

* geom_bar no longer draws gray borders by default, but instead uses the same
  colour as fill (this eliminates a tiny gap between neighbouring bars)

* plotmatrix: tweaks to improve display of scatterplot matrix

* scale_brewer: added option to reverse palette

* scale_colour: colour and fill legends now look exactly the same (previously
  colour was missing a grey border)

* scale_discrete has slightly larger expansion (0.75 vs 0.5)

* stat_bar: only output bars with > 0 count


ggplot2 0.5.6
----------------------------------------------------------------

Improved error messages and other notifications:

* all geoms and position adjustments should now give an informative error
  message when required aesthetics are missing

* better error messages if data not a data frame, or mapping not created by
  aes or aes_string

* better errors for qplot when variables missing or data invalid

* better error if somehow you are missing necessary scales

* stat_bin informs you of the default choice of binwidth

* stat_smooth gives helpful error messages for common problems

* printing a geom now displays the data set that it uses (if not the default)

Other improvements:

* colour and fill legends now surround by background plot colour

* can now draw arrow heads with geom_segment, and have added an example
  demonstrating drawing a vector field

* density plots should always include 0 on y axis

* default boxplot outlier changed colour to black

* stat_smooth supports categorical variables a little better

* implemented hash methods for all ggplot objects.  This is the first step in
  making it easier for me to compare all examples between versions for quality
  control purposes

New data:

* seals, contributed by David Brillinger and Charlotte Wickham, used for
  vector field example

Bug fixes:

* geoms hline, vline and abline now all work correctly when a grouping variable is used

* block histograms (where individuals are identifiable) now work correctly

* all ggplot objects should now print properly from the command line

* fixed bug in geom_path when only 1 point

* segments geom now works correctly for more coordinate systems

* order variables in scatterplot matrix by order of variables in data.frame

* geom_density deals with missing values correctly when displaying scaled densities

* fixed bug in calculating categorical ranges

* fixed bug in drawing error bars

Subtractions

* now relies on R 2.6

* removed grid.gedit and grid.gremove, and code replaced by grid.ls

ggplot2 0.5.5
----------------------------------------------------------------

Improvements:

* ggplot now gives rather more helpful errors if you have misspecified a
  variable name in the aesthetic mapping

* changed default hline and vline intercepts to 0

* added "count" output variable from stat_density for creating
  stacked/conditional density plots

* added parameters to geom_boxplot to control appearance of outlying points

* overriding aesthetics with fixed values that have already been set with
  aesthetics now actually works

* slightly better names for xaxis and yaxis grobs

* added aes_string function to make it easier to construction aesthetic
  mapping specifications in functions

* continuous scales now have labels argument so that you can manually specify
  labels if desired

* stat_density now calculates densities on a common grid across groups.  This
  means that position_fill and position_stack now work properly

* if numeric, legend labels right aligned

* polar coordinates much improved, and with better examples

Documentation:

* fixed argument documentation for qplot

* added (very) rudimentary documentation about what functions return

* documentation now lists extra variables created by statistics

Bug fixes:

* coord_flip now works with segment and all interval geoms

* geom_errorbar now works in all coordinate systems

* derived y axes (eg. on histogram) are now labelled correctly

* fixed bug in stat_quantile caused by new output format from predict.rq

* fixed bug if x or y are constant

* fixed bug in histogram where sometimes lowest bar was omitted

* fixed bug in stat_qq which prevent setting aesthetics

* fixed bug in qplot(..., geom="density", position="identity")

* fixed stat_qq so that unnecessary arguments are no longer passed to the
  distribution function

Subtractions:

* removed grid argument from ggsave, replaced by ggtheme(theme_bw)

* removed add argument from qplot


ggplot2 0.5.4
----------------------------------------------------------------

* border now drawn on top of geoms, instead of below - this results in better
  appearance when adjusting scale limits

* ggplot() + aes() now modifies existing default aesthetic mapping, rather
  than overwriting

* polish examples in facet_grid

ggplot2 0.5.3
----------------------------------------------------------------

* added experimental scatterplot matrix, see ?plotmatrix

* added new border.colour and grid.minor.colour options for better control
  over plot apperance

* updated theme_bw to do better when drawing a plot with white background

* better default colour choices for gradients (and more discussion in examples)

* fixed bug in ScaleGradient2 where scales with different positive and
  negative ranges were not scaled correctly

* allow expressions as result from strip.text

* fixed rare bug in geom_vline and geom_hline

* fixed example in geom_abline

* tweaked display of multiline axis labels

ggplot2 0.5.2
----------------------------------------------------------------

* add argument to position dodge so it's now possible to accurately dodge things with different widths to their physical widths

* added median summary

New examples:

* logistic regression example in stat_smooth

Bugs fixed:

* evaluation of arguments to layer is no longer delayed

* can use categorical xseq with stat_smooth

* x and y axes named incorrectly (thanks to Dieter Menne for spotting this)

* can now pass position objects to qplot

* y jitter calculated correctly, and jittered data rescales axis now

* removed silly legend from quantile plot

* extra arguments not being passed on to geoms/stats

* fixed bug in stat_summary when summarising a factor

* fixed bugs in stat_summary, geom_ribbon, and coord_trans examples

ggplot2 0.5.1
----------------------------------------------------------------

* renamed scale_manual to scale_identity to map position_identity and
  stat_identity

* ensured all grob consistently named

* renamed aesthetics argument to mapping to be consistent with description in
  book

* added useful utilities for modifying grobs

* bug fixes to x axis range with interval geoms

* added ability to turn legend off for single scale (currently undocumented)

* added economics data set and matching examples

ggplot2 0.5
----------------------------------------------------------------

* complete rewrite of ggplot code base

* id/grouping completely rewritten so that automatically grouped when any of
  the aesthetics is a categorical variable.This behaviour is defined in the
  Grammar of Graphics, and makes things like qplot(wt, data=mtcars,
  geom="density", colour=factor(cyl)) work nicely<|MERGE_RESOLUTION|>--- conflicted
+++ resolved
@@ -1,9 +1,7 @@
 ggplot2 1.0.1.9xxx
 ----------------------------------------------------------------
 
-<<<<<<< HEAD
 * `geom_violin()` now has the ability to draw quantile lines (@DanRuderman).
-=======
 * Sizes in ggplot2 are measured in mm. Previously they were converted to
   pts (for use in grid) by multiplying by 72 / 25.4. However, grid uses
   printer's points, not Adobe (big pts), so sizes are now multiplied by
@@ -12,7 +10,6 @@
 * In legend for bars and rectangles, display border colour as border,
   rather than strikethrough.
 
->>>>>>> 29369312
 * ggplot no longer throws an error if you your plot doesn't have any
   layers.  Instead it automatically adds `geom_blank()` (#1246)
 
