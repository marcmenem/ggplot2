#' Create a transparent colour.
#'
#' @name alpha
#' @export
#' @examples
#' ggplot(mpg, aes(displ, hwy)) +
#'   geom_point(alpha = 0.5, colour = "blue")
#'
#' ggplot(mpg, aes(displ, hwy)) +
#'   geom_point(colour = alpha("blue", 0.5))
NULL

# Null default
# Analog of || from ruby
#
# @keyword internal
# @name nulldefault-infix
"%||%" <- function(a, b) {
  if (!is.null(a)) a else b
}

"%|W|%" <- function(a, b) {
  if (!is.waive(a)) a else b
}


# Check required aesthetics are present
# This is used by geoms and stats to give a more helpful error message
# when required aesthetics are missing.
#
# @param character vector of required aesthetics
# @param character vector of present aesthetics
# @param name of object for error message
# @keyword internal
check_required_aesthetics <- function(required, present, name) {
  missing_aes <- setdiff(required, present)
  if (length(missing_aes) == 0) return()

  stop(name, " requires the following missing aesthetics: ",
    paste(missing_aes, collapse = ", "), call. = FALSE)
}

# Concatenate a named list for output
# Print a \code{list(a=1, b=2)} as \code{(a=1, b=2)}
#
# @param list to concatenate
# @keyword internal
#X clist(list(a=1, b=2))
#X clist(par()[1:5])
clist <- function(l) {
  paste(paste(names(l), l, sep = " = ", collapse = ", "), sep = "")
}

# Quietly try to require a package
# Quietly require a package, returning an error message if that package is not installed.
#
# @param name of package
# @keyword internal
try_require <- function(package, fun) {
  if (requireNamespace(package, quietly = TRUE)) {
    library(package, character.only = TRUE)
    return(invisible())
  }

  stop("Package `", package, "` required for `", fun , "`.\n",
    "Please install and try again.", call. = FALSE)
}

# Return unique columns
# This is used for figuring out which columns are constant within a group
#
# @keyword internal
uniquecols <- function(df) {
  df <- df[1, sapply(df, function(x) length(unique(x)) == 1), drop = FALSE]
  rownames(df) <- 1:nrow(df)
  df
}

<<<<<<< HEAD
# A "safe" version of do.call
# \code{safe.call} works like \code{\link{do.call}} but it will only supply arguments that exist in the function specification.
#
# If ... is present in the param list, all parameters will be passed through
# unless \code{ignore.dots = TRUE}.  Positional arguments are not currently
# supported.
#
# @param function to call
# @arugments named list of parameters to be supplied to function
# @param parameter names of function
# @param
# @keyword internal
safe.call <- function(f, params, f.params = names(formals(f)), ignore.dots = TRUE) {
  if (!ignore.dots && "..." %in% f.params) {
    safe.params <- params
  } else {
    safe.params <- params[intersect(f.params, names(params))]
  }
  do.call(f, safe.params)
}

# Convenience function to remove missing values from a data.frame
# Remove all non-complete rows, with a warning if \code{na.rm = FALSE}.
#
# ggplot is somewhat more accommodating of missing values than R generally.
# For those stats which require complete data, missing values will be
# automatically removed with a warning.  If \code{na.rm = TRUE} is supplied
# to the statistic, the warning will be suppressed.
#
# @param data.frame
# @param suppress warning that rows are being removed?
# @param variables to check for missings in
# @param optional function name to make warning message more informative
# @keyword internal
=======
#' Convenience function to remove missing values from a data.frame
#'
#' Remove all non-complete rows, with a warning if \code{na.rm = FALSE}.
#' ggplot is somewhat more accommodating of missing values than R generally.
#' For those stats which require complete data, missing values will be
#' automatically removed with a warning. If \code{na.rm = TRUE} is supplied
#' to the statistic, the warning will be suppressed.
#'
#' @param df data.frame
#' @param na.rm If true, will suppress warning message.
#' @param vars Character vector of variables to check for missings in
#' @param name Optional function name to improve error message.
#' @param finite If \code{TRUE}, will also remove non-finite values.
#' @keywords internal
#' @export
>>>>>>> ad72bdae
remove_missing <- function(df, na.rm=FALSE, vars = names(df), name="", finite = FALSE) {
  vars <- intersect(vars, names(df))
  if (name != "") name <- paste(" (", name, ")", sep = "")

  if (finite) {
    missing <- !finite.cases(df[, vars, drop = FALSE])
    str <- "non-finite"
  } else {
    missing <- !stats::complete.cases(df[, vars, drop = FALSE])
    str <- "missing"
  }

  if (any(missing)) {
    df <- df[!missing, ]
    if (!na.rm) warning("Removed ", sum(missing), " rows containing ", str,
      " values", name, ".", call. = FALSE)
  }

  df
}

finite.cases <- function(x) UseMethod("finite.cases")
# Returns a logical vector of same length as nrow(x). If all data on a row
# is finite (not NA, NaN, Inf, or -Inf) return TRUE; otherwise FALSE.
#' @export
finite.cases.data.frame <- function(x) {
  finite_cases <- vapply(x, is.finite, logical(nrow(x)))

  # Need a special case test when x has exactly one row, because rowSums
  # doesn't respect dimensions for 1x1 matrices. vapply returns a vector (not
  # a matrix when the input has one row.
  if (is.vector(finite_cases)) {
    all(finite_cases)
  } else {
    # Find all the rows where all are TRUE
    rowSums(as.matrix(finite_cases)) == ncol(x)
  }
}

# "Invert" a list
# Keys become values, values become keys
#
# @param list to invert
# @keyword internal
invert <- function(L) {
  t1 <- unlist(L)
  names(t1) <- rep(names(L), lapply(L, length))
  tapply(names(t1), t1, c)
}

# Inside
# Return logical vector indicating if x is inside the interval
#
# @keyword internal
"%inside%" <- function(x, interval) {
  x >= interval[1] & x <= interval[2]
}

#' Used in examples to illustrate when errors should occur.
#'
#' @param expr code to evaluate.
#' @export
#' @keywords internal
#' @examples
#' should_stop(stop("Hi!"))
#' should_stop(should_stop("Hi!"))
should_stop <- function(expr) {
  res <- try(print(force(expr)), TRUE)
  if (!inherits(res, "try-error")) stop("No error!", call. = FALSE)
  invisible()
}


#' A waiver object.
#'
#' A waiver is a "flag" object, similar to \code{NULL}, that indicates the
#' calling function should just use the default value.  It is used in certain
#' functions to distinguish between displaying nothing (\code{NULL}) and
#' displaying a default value calculated elsewhere (\code{waiver()})
#'
#' @export
#' @keywords internal
waiver <- function() structure(NULL, class = "waiver")

is.waive <- function(x) inherits(x, "waiver")


rescale01 <- function(x) {
  rng <- range(x, na.rm = TRUE)
  (x - rng[1]) / (rng[2] - rng[1])
}

#' Give a deprecation error, warning, or message, depending on version number.
#'
#' Version numbers have the format <major>.<minor>.<subminor>, like 0.9.2.
#' This function compares the current version number of ggplot2 against the
#' specified \code{version}, which is the most recent version before the
#' function (or other object) was deprecated.
#'
#' \code{gg_dep} will give an error, warning, or message, depending on the
#' difference between the current ggplot2 version and the specified
#' \code{version}.
#'
#' If the current major number is greater than \code{version}'s major number,
#' or if the current minor number is more than 1 greater than \code{version}'s
#' minor number, give an error.
#'
#' If the current minor number differs from \code{version}'s minor number by
#' one, give a warning.
#'
#' If the current subminor number differs from \code{version}'s subminor
#' number, print a message.
#'
#' @param version The last version of ggplot2 where this function was good
#'   (in other words, the last version where it was not deprecated).
#' @param msg The message to print.
#' @keywords internal
#' @export
gg_dep <- function(version, msg) {
  v <- as.package_version(version)
  cv <- utils::packageVersion("ggplot2")

  # If current major number is greater than last-good major number, or if
  #  current minor number is more than 1 greater than last-good minor number,
  #  give error.
  if (cv[[1,1]] > v[[1,1]]  ||  cv[[1,2]] > v[[1,2]] + 1) {
    stop(msg, " (Defunct; last used in version ", version, ")",
      call. = FALSE)

  # If minor number differs by one, give warning
  } else if (cv[[1,2]] > v[[1,2]]) {
    warning(msg, " (Deprecated; last used in version ", version, ")",
      call. = FALSE)

  # If only subminor number is greater, give message
  } else if (cv[[1,3]] > v[[1,3]]) {
    message(msg, " (Deprecated; last used in version ", version, ")")
  }

  invisible()
}


has_name <- function(x) {
  nms <- names(x)
  if (is.null(nms)) {
    return(rep(FALSE, length(x)))
  }

  !is.na(nms) & nms != ""
}


# Convert a snake_case string to camelCase
camelize <- function(x, first = FALSE) {
  x <- gsub("_(.)", "\\U\\1", x, perl = TRUE)
  if (first) x <- firstUpper(x)
  x
}

snakeize <- function(x) {
  x <- gsub("([A-Za-z])([A-Z])([a-z])", "\\1_\\2\\3", x)
  x <- gsub(".", "_", x, fixed = TRUE)
  x <- gsub("([a-z])([A-Z])", "\\1_\\2", x)
  tolower(x)
}


firstUpper <- function(s) {
  paste(toupper(substring(s, 1,1)), substring(s, 2), sep = "")
}

snake_class <- function(x) {
  snakeize(class(x)[1])
}

empty <- function(df) {
  is.null(df) || nrow(df) == 0 || ncol(df) == 0
}

is.discrete <- function(x) {
  is.factor(x) || is.character(x) || is.logical(x)
}

compact <- function(x) {
  null <- vapply(x, is.null, logical(1))
  x[!null]
}

is.formula <- function(x) inherits(x, "formula")

deparse2 <- function(x) {
  y <- deparse(x, backtick = TRUE)
  if (length(y) == 1) {
    y
  } else {
    paste0(y[[1]], "...")
  }
}<|MERGE_RESOLUTION|>--- conflicted
+++ resolved
@@ -76,42 +76,6 @@
   df
 }
 
-<<<<<<< HEAD
-# A "safe" version of do.call
-# \code{safe.call} works like \code{\link{do.call}} but it will only supply arguments that exist in the function specification.
-#
-# If ... is present in the param list, all parameters will be passed through
-# unless \code{ignore.dots = TRUE}.  Positional arguments are not currently
-# supported.
-#
-# @param function to call
-# @arugments named list of parameters to be supplied to function
-# @param parameter names of function
-# @param
-# @keyword internal
-safe.call <- function(f, params, f.params = names(formals(f)), ignore.dots = TRUE) {
-  if (!ignore.dots && "..." %in% f.params) {
-    safe.params <- params
-  } else {
-    safe.params <- params[intersect(f.params, names(params))]
-  }
-  do.call(f, safe.params)
-}
-
-# Convenience function to remove missing values from a data.frame
-# Remove all non-complete rows, with a warning if \code{na.rm = FALSE}.
-#
-# ggplot is somewhat more accommodating of missing values than R generally.
-# For those stats which require complete data, missing values will be
-# automatically removed with a warning.  If \code{na.rm = TRUE} is supplied
-# to the statistic, the warning will be suppressed.
-#
-# @param data.frame
-# @param suppress warning that rows are being removed?
-# @param variables to check for missings in
-# @param optional function name to make warning message more informative
-# @keyword internal
-=======
 #' Convenience function to remove missing values from a data.frame
 #'
 #' Remove all non-complete rows, with a warning if \code{na.rm = FALSE}.
@@ -127,7 +91,6 @@
 #' @param finite If \code{TRUE}, will also remove non-finite values.
 #' @keywords internal
 #' @export
->>>>>>> ad72bdae
 remove_missing <- function(df, na.rm=FALSE, vars = names(df), name="", finite = FALSE) {
   vars <- intersect(vars, names(df))
   if (name != "") name <- paste(" (", name, ")", sep = "")
