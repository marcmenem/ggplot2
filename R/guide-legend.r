##' Legend type guide
##'
##' Legend type guide shows key (i.e., geoms) mapped onto values.
##' Legend guides for various scales are integrated if possible.
##' 
##' Guides can be specified in each scale or in \code{\link{guides}}.
##' \code{guide="legend"} in scale is syntax suger for \code{guide=guide_legend()}.
##' As for how to specify the guide for each scales in more detail, see \code{\link{guides}}.
##' 
##' @name guide_legend
##' @title Legend guide
##' @param title A character string or expression indicating a title of guide. If \code{NULL}, the title is not shown. By default (\code{\link{waiver()}}), the name of the scale object or tha name specified in \code{\link{labs}} is used for the title.
##' @param title.position A character string indicating the position of a title. One of "top" (default for a vertical guide), "bottom", "left" (default for a horizontal guide), or "right."
##' @param title.theme A theme object for rendering the title text. Usually the object of \code{\link{theme_text}} is expected. By default, the theme is specified by \code{legend.title} in \code{\link{opts}} or theme.
##' @param title.hjust A numeric specifying horizontal justification of the title text.
##' @param title.vjust A numeric specifying vertical justification of the title text.
##' @param label logical. If \code{TRUE} then the labels are drawn. If \code{FALSE} then the labels are invisible.
##' @param label.position A character string indicating the position of a label. One of "top", "bottom", "left", or "right" (default).
##' @param label.theme A theme object for rendering the label text. Usually the object of \code{\link{theme_text}} is expected. By default, the theme is specified by \code{legend.text} in \code{\link{opts}} or theme.
##' @param label.hjust A numeric specifying horizontal justification of the label text.
##' @param label.vjust A numeric specifying vertical justification of the label text.
##' @param keywidth A numeric or a unit object specifying the width of the legend key. Default value is \code{legend.key.width} or \code{legend.key.size} in \code{\link{opts}} or theme.
##' @param keyheight A numeric or a unit object specifying the height of the legend key. Default value is \code{legend.key.height} or \code{legend.key.size} in \code{\link{opts}} or theme.
##' @param direction A character string indicating the direction of the guide. One of "horizontal" or "vertical."
##' @param default.unit A character string indicating unit for \code{keywidth} and \code{keyheight}.
##' @param override.aes A list specifying aesthetic parameters of legend key. See details and examples.
##' @param nrow The desired number of rows of legends.
##' @param ncol The desired number of column of legends.
##' @param byrow logical. If \code{FALSE} (the default) the legend-matrix is filled by columns, otherwise the legend-matrix is filled by rows.
##' @param reverse logical. If \code{TRUE} the order of legends is reversed.
##' @param ... ignored.
##' @return Guide object
##' @seealso \code{\link{guides}}, \code{\link{guide_colorbar}}
##' @export
##' @examples
##' p1 <- function()ggplot(melt(outer(1:4, 1:4), varnames = c("X1", "X2")), aes(x = X1, y = X2)) + geom_tile(aes(fill = value))
##' p2 <- function()ggplot(melt(outer(1:4, 1:4), varnames = c("X1", "X2")), aes(x = X1, y = X2)) + geom_tile(aes(fill = value)) + geom_point(aes(size = value))
##' 
##' # basic form
##' ##'
##' # short version
##' p1() + scale_fill_continuous(guide = "legend")
##' ##'
##' # long version
##' p1() + scale_fill_continuous(guide = guide_legend())
##' ##'
##' # separately set the direction of each guide
##' 
##' p2() + scale_fill_continuous(guide = guide_legend(direction = "horizontal")) +
##'   scale_size(guide = guide_legend(direction = "vertical"))
##' 
##' # guide title
##' 
##' p1() + scale_fill_continuous(guide = guide_legend(title = "V")) # title text
##' p1() + scale_fill_continuous(name = "V") # same
##' p1() + scale_fill_continuous(guide = guide_legend(title = NULL)) # no title
##' 
##' # control styles
##' 
##' # key size
##' p1() + scale_fill_continuous(guide = guide_legend(keywidth = 3, keyheight = 1))
##' 
##' # title position
##' p1() + scale_fill_continuous(guide = guide_legend(title = "LEFT", title.position = "left"))
##' 
##' # title text styles via theme_text
##' p1() + scale_fill_continuous(guide = guide_legend(title.theme = theme_text(size=15, face="italic", col="red", angle=45)))
##' 
##' # label position
##' p1() + scale_fill_continuous(guide = guide_legend(label.position = "bottom"))
##' 
##' # label styles
##' p1() + scale_fill_continuous(breaks=c(5, 10, 15), labels=paste("long", c(5, 10, 15)), 
##'                             guide = guide_legend(direction="horizontal", title.position="top",
##'                               label.position="bottom", label.hjust = 0.5, label.vjust = 0.5, label.theme = theme_text(angle = 90)))
##' 
##' # set aesthetic of legend key
##' 
##' # very low alpha value make it difficult to see legend key
##' p3 <- function()ggplot(melt(outer(1:4, 1:4), varnames = c("X1", "X2")), aes(x = X1, y = X2))  + geom_tile(aes(fill = value), alpha = 0.1)
##' p3()
##' 
##' # override.aes overwrites the alpha
##' p3() + scale_fill_continuous(guide=guide_legend(override.aes = list(alpha=1)))
##' 
##' # combine colorbar and legend guide
##' p2() + scale_fill_continuous(guide = "colorbar") + scale_size(guide = "legend")
##' 
##' # same, but short version
##' p2() + guides(fill = "colorbar", size = "legend")
##'
##' # multiple row/col legends
##' p <- qplot(1:20, 1:20, col=letters[1:20])
##' p + guides(col=guide_legend(nrow=8))
##' p + guides(col=guide_legend(ncol=8))
##' p + guides(col=guide_legend(nrow=8, byrow=T))
##' p + guides(col=guide_legend(ncol=8, byrow=T))
##' 
##' # reversed order legend
##' p + guides(col=guide_legend(reverse = TRUE))

guide_legend <- function(
                         
  ##　title
  title = waiver(),
  title.position = NULL,
  title.theme = NULL,
  title.hjust = NULL,
  title.vjust = NULL,

  ## label
  label = TRUE,
  label.position = NULL,
  label.theme = NULL,
  label.hjust = NULL,
  label.vjust = NULL,
                         
  ## key
  keywidth = NULL,
  keyheight = NULL,

  ## general
  direction = NULL,
  default.unit = "line",
  override.aes = list(),
  nrow = NULL,
  ncol = NULL,
  byrow = FALSE,
  reverse = FALSE,
                         
  ...) {
  
  if (!is.null(keywidth) && !is.unit(keywidth)) keywidth <- unit(keywidth, default.unit)
  if (!is.null(keyheight) && !is.unit(keyheight)) keyheight <- unit(keyheight, default.unit)
  
  structure(list(
    ##　title
    title = title,
    title.position = title.position,
    title.theme = title.theme,
    title.hjust = title.hjust,
    title.vjust = title.vjust,
                 
    ## label
    label = label,
    label.position = label.position,
    label.theme = label.theme,
    label.hjust = label.hjust,
    label.vjust = label.vjust,

    ## size of key
    keywidth = keywidth,
    keyheight = keyheight,

    ## general
    direction = direction,
    default.unit = default.unit,
    override.aes = override.aes,
    nrow = nrow,
    ncol = ncol,
    byrow = byrow,
    reverse = reverse,
                 
    ## parameter
    available_aes = c("any"),

    ..., name="legend"),
    class=c("guide", "legend"))
}

guide_train.legend <- function(guide, scale) {
  breaks <- scale_breaks(scale)
  key <- data.frame(
    values = scale_map(scale, breaks),
    labels = scale_labels(scale),
    stringsAsFactors = FALSE)
<<<<<<< HEAD

  ## this is a quick fix for #118
  ## some scales have NA as na.value (e.g., size)
  ## some scales have non NA as na.value (e.g., "grey50" for colour)
  ## drop rows if data (instead of the mapped value) is NA
  ##
  ## Also, drop out-of-range values for continuous scale
  ## (should use scale$oob?)
  if (inherits(scale, "continuous")) {
    limits <- scale_limits(scale)
    noob <- !is.na(breaks) & limits[1] <= breaks & breaks <= limits[2]
    key <- key[noob, , drop = FALSE]
  } else {
    key <- key[!is.na(breaks), , drop = FALSE]
  }
  
=======
  key <- key[!is.na(key$breaks), , drop = FALSE]
  if (empty(key) || all(is.na(scale_breaks(scale)))) return(NULL)
>>>>>>> 9cd9483e
  names(key) <- c(scale$aesthetics[1], ".label")

  if (guide$reverse) key <- key[nrow(guide$key):1, ]
  
  guide$key <- key
  guide$hash <- with(guide, digest(list(title, key$.label, direction, name)))
  guide
}

guide_merge.legend <- function(guide, new_guide) {
  guide$key <- merge(guide$key, new_guide$key, sort=FALSE)
  guide$override.aes <- c(guide$override.aes, new_guide$override.aes)
  if (any(duplicated(names(guide$override.aes)))) warning("Duplicated override.aes is ignored.")
  guide$override.aes <- guide$override.aes[!duplicated(names(guide$override.aes))]
  guide
}

guide_geom.legend <- function(guide, layers, default_mapping) {

  ## TODO: how to deal with same geoms of multiple layers.
  ##
  ## currently all geoms are overlayed irrespective to that they are duplicated or not.
  ## but probably it is better to sensitive to that and generate only one geom like this:
  ##
  ## geoms <- unique(sapply(layers, function(layer) if (is.na(layer$legend) || layer$legend) layer$geom$guide_geom() else NULL))
  ## 
  ## but in this case, some conflicts occurs, e.g.,
  ##
  ## d <- data.frame(x=1:5, y=1:5, v=factor(1:5))
  ## ggplot(d, aes(x, y, colour=v, group=1)) + geom_point() + geom_line(colour="red", legend=T) + geom_rug(colour="blue", legend=T)
  ##
  ## geom_line generate path geom with red and geom_rug generate it with blue.
  ## how to deal with them ?
  
  ## arrange common data for vertical and horizontal guide
  guide$geoms <- llply(layers, function(layer) {
    all <- names(c(layer$mapping, default_mapping, layer$stat$default_aes()))
    geom <- c(layer$geom$required_aes, names(layer$geom$default_aes()))
    matched <- intersect(intersect(all, geom), names(guide$key))
    matched <- setdiff(matched, names(layer$geom_params))
    data <- 
      if (length(matched) > 0) {
        ## This layer contributes to the legend
        if (is.na(layer$guide) || layer$guide) {
          ## Default is to include it 
          layer$use_defaults(guide$key[matched])
        } else {
          NULL
        }
      } else {
        ## This layer does not contribute to the legend
        if (is.na(layer$guide) || !layer$guide) {
          ## Default is to exclude it
          NULL
        } else {
          layer$use_defaults(NULL)[rep(1, nrow(guide$key)), ]
        }
      }
    if (is.null(data)) return(NULL)
    
    ## override.aes in guide_legend manually changes the geom
    for (aes in intersect(names(guide$override.aes), names(data))) data[[aes]] <- guide$override.aes[[aes]]

    geom <- Geom$find(layer$geom$guide_geom())
    params <- c(layer$geom_params, layer$stat_params)
    list(geom = geom, data = data, params = params)
  }
  )

  ## remove null geom
  guide$geoms <- guide$geoms[!sapply(guide$geoms, is.null)]

  ## Finally, remove this guide if no layer is drawn
  if (length(guide$geoms) == 0) guide <- NULL
  guide
}

guide_gengrob.legend <- function(guide, theme) {

  ## default setting
  label.position <- guide$label.position %||% "right"
  if (!label.position %in% c("top", "bottom", "left", "right")) stop("label position \"", label.position, "\" is invalid")
  
  nbreak <- nrow(guide$key)

  ## gap between keys etc
  hgap <- c(convertWidth(unit(0.3, "lines"), "mm"))
  vgap <- hgap

  ## title
  title.theme <- guide$title.theme %||% theme$legend.title
  title.hjust <- title.x <- guide$title.hjust %||% theme$legend.title.align %||% 0
  title.vjust <- title.y <- guide$title.vjust %||% 0.5
  
  grob.title <- {
    if (is.null(guide$title))
      zeroGrob()
    else 
      title.theme(label=guide$title, name=grobName(NULL, "guide.title"),
                  hjust = title.hjust, vjust = title.vjust, x = title.x, y = title.y)
  }

  title_width <- convertWidth(grobWidth(grob.title), "mm")
  title_width.c <- c(title_width)
  title_height <- convertHeight(grobHeight(grob.title), "mm")
  title_height.c <- c(title_height)

  ## Label
  ## Rules of lable adjustment
  ##
  ## label.theme in param of guide_legend() > theme$legend.text.align > default
  ## hjust/vjust in theme$legend.text and label.theme are ignored.
  ## 
  ## Default:
  ##   If label includes expression, the label is right-alignd (hjust = 0). Ohterwise, left-aligned (x = 1, hjust = 1).
  ##   Vertical adjustment is always mid-alined (vjust = 0.5).
  label.theme <- guide$label.theme %||% theme$legend.text
  grob.labels <- {
    if (!guide$label)
      zeroGrob()
    else {
      hjust <- x <- guide$label.hjust %||% theme$legend.text.align %||% if (any(is.expression(guide$key$.label))) 1 else 0
      vjust <- y <- guide$label.vjust %||% 0.5
      lapply(guide$key$.label, function(label) label.theme(label=label, name=grobName(NULL, "guide.label"),
                                                           x = x, y = y, hjust = hjust, vjust = vjust))
    }
  }

  label_widths <- lapply(grob.labels, function(g)convertWidth(grobWidth(g), "mm"))
  label_heights <- lapply(grob.labels, function(g)convertHeight(grobHeight(g), "mm"))
  label_widths.c <- unlist(label_widths)
  label_heights.c <- unlist(label_heights)

  ## key size

  key_width <- convertWidth(guide$keywidth %||% theme$legend.key.width %||% theme$legend.key.size, "mm")
  key_height <- convertHeight(guide$keyheight %||% theme$legend.key.height %||% theme$legend.key.size, "mm")
  
  key_width.c <- c(key_width)
  key_height.c <- c(key_height)

  key_size_mat <- do.call("cbind", llply(guide$geoms, function(g) g$data$size))
  key_sizes <- if (is.null(key_size_mat)) rep(0, nbreak) else apply(key_size_mat, 1, max)

  if (!is.null(guide$nrow) && !is.null(guide$ncol) && guide$nrow * guide$ncol < nbreak) 
    stop("nrow x ncol need to be larger than the number of breaks")
  legend.nrow <- guide$nrow %||%
    if (!is.null(guide$ncol)) ceiling(nbreak/guide$ncol)
    else switch(guide$direction, horizontal = 1, vertical = nbreak)
  legend.ncol <- guide$ncol %||%
    if (!is.null(guide$nrow)) ceiling(nbreak/guide$nrow)
    else switch(guide$direction, horizontal = nbreak, vertical = 1)
  key_sizes <- matrix(c(key_sizes, rep(0, legend.nrow * legend.ncol - nbreak)),
                      legend.nrow, legend.ncol, byrow = guide$byrow)

  key_widths.c <- pmax(key_width.c, apply(key_sizes, 2, max))
  key_heights.c <-pmax(key_height.c, apply(key_sizes, 1, max))
  
  label_widths.c <- apply(matrix(c(label_widths.c, rep(0, legend.nrow * legend.ncol - nbreak)),
                                 legend.nrow, legend.ncol, byrow = guide$byrow),
                          2, max)
  label_heights.c <- apply(matrix(c(label_heights.c, rep(0, legend.nrow * legend.ncol - nbreak)),
                                  legend.nrow, legend.ncol, byrow = guide$byrow),
                           1, max)

  if (guide$byrow) vps <- data.frame(ceiling(seq(nbreak)/legend.ncol), (seq(nbreak)-1)%%legend.ncol+1)
  else vps <- data.frame(arrayInd(seq(nbreak), dim(key_sizes)))
  names(vps) <- c("R", "C")

  ## layout of key-label depends on the direction of the guide
  if (guide$byrow == TRUE) {
    switch(label.position,
      "top" = {
        kl_widths <- pmax(label_widths.c, key_widths.c)
        kl_heights <- head(interleave(label_heights.c, vgap/2, key_heights.c, vgap/2), -1)
        vps <- transform(vps, key.row = R*4-1, key.col = C, label.row = R*4-3, label.col = C)
      },
      "bottom" = {
        kl_widths <- pmax(label_widths.c, key_widths.c)
        kl_heights <- head(interleave(key_heights.c, vgap/2, label_heights.c, vgap/2), -1)
        vps <- transform(vps, key.row = R*4-3, key.col = C, label.row = R*4-1, label.col = C)
      },
      "left" = {
        kl_widths <- head(interleave(label_widths.c, hgap/2, key_widths.c, hgap/2), -1)
        kl_heights <- head(interleave(pmax(label_heights.c, key_heights.c), vgap/2), -1)
        vps <- transform(vps, key.row = R*2-1, key.col = C*4-1, label.row = R*2-1, label.col = C*4-3)
      },
      "right" = {
        kl_widths <- head(interleave(key_widths.c, hgap/2, label_widths.c, hgap/2), -1)
        kl_heights <- head(interleave(pmax(label_heights.c, key_heights.c), vgap/2), -1)
        vps <- transform(vps, key.row = R*2-1, key.col = C*4-3, label.row = R*2-1, label.col = C*4-1)
        })      
  } else {
    switch(label.position,
      "top" = {
        kl_widths <- head(interleave(pmax(label_widths.c, key_widths.c), hgap/2), -1)
        kl_heights <- head(interleave(label_heights.c, vgap/2, key_heights.c, vgap/2), -1)
        vps <- transform(vps, key.row = R*4-1, key.col = C*2-1, label.row = R*4-3, label.col = C*2-1)
      },
      "bottom" = {
        kl_widths <- head(interleave(pmax(label_widths.c, key_widths.c), hgap/2), -1)
        kl_heights <- head(interleave(key_heights.c, vgap/2, label_heights.c, vgap/2), -1)
        vps <- transform(vps, key.row = R*4-3, key.col = C*2-1, label.row = R*4-1, label.col = C*2-1)
      },
      "left" = {
        kl_widths <- head(interleave(label_widths.c, hgap/2, key_widths.c, hgap/2), -1)
        kl_heights <- pmax(key_heights.c, label_heights.c)
        vps <- transform(vps, key.row = R, key.col = C*4-1, label.row = R, label.col = C*4-3)
      },
      "right" = {
        kl_widths <- head(interleave(key_widths.c, hgap/2, label_widths.c, hgap/2), -1)
        kl_heights <- pmax(key_heights.c, label_heights.c)
        vps <- transform(vps, key.row = R, key.col = C*4-3, label.row = R, label.col = C*4-1)
      })
  }

  ## layout the title over key-label
  switch(guide$title.position,
    "top" = {
      widths <- c(kl_widths, max(0, title_width.c-sum(kl_widths)))
      heights <- c(title_height.c, vgap, kl_heights)
      vps <- transform(vps, key.row = key.row+2, key.col = key.col, label.row = label.row+2, label.col = label.col)
      vps.title.row = 1; vps.title.col = 1:length(widths)
    },
    "bottom" = {
      widths <- c(kl_widths, max(0, title_width.c-sum(kl_widths)))
      heights <- c(kl_heights, vgap, title_height.c)
      vps <- transform(vps, key.row = key.row, key.col = key.col, label.row = label.row, label.col = label.col)
      vps.title.row = length(heights); vps.title.col = 1:length(widths)
    },
    "left" = {
      widths <- c(title_width.c, hgap, kl_widths)
      heights <- c(kl_heights, max(0, title_height.c-sum(kl_heights)))
      vps <- transform(vps, key.row = key.row, key.col = key.col+2, label.row = label.row, label.col = label.col+2)
      vps.title.row = 1:length(heights); vps.title.col = 1
    },
    "right" = {
      widths <- c(kl_widths, hgap, title_width.c)
      heights <- c(kl_heights, max(0, title_height.c-sum(kl_heights)))
      vps <- transform(vps, key.row = key.row, key.col = key.col, label.row = label.row, label.col = label.col)
      vps.title.row = 1:length(heights); vps.title.col = length(widths)
    })

  ## grob for key
  grob.keys <- list()
  
  for (i in 1:nbreak) {

    ## layout position
    pos.row <- vps$key.row[i]
    pos.col <- vps$key.col[i]

    ## bg. of key
    grob.keys[[length(grob.keys)+1]] <- theme_render(theme, "legend.key")

    ## overlay geoms
    for(geom in guide$geoms)
      grob.keys[[length(grob.keys)+1]] <- geom$geom$draw_legend(geom$data[i, ], geom$params)
  }

  ## background
  grob.background <- theme_render(theme, "legend.background")

  ngeom <- length(guide$geoms) + 1
  kcols <- rep(vps$key.col, each =  ngeom)
  krows <- rep(vps$key.row, each =  ngeom)
  lay <- data.frame(l = c(1,               min(vps.title.col), kcols, vps$label.col),
                    t = c(1,               min(vps.title.row), krows, vps$label.row),
                    r = c(length(widths),  max(vps.title.col), kcols, vps$label.col),
                    b = c(length(heights), max(vps.title.row), krows, vps$label.row),
                    name = c("background", "title",
                      paste("key", krows, kcols, c("bg", seq(ngeom-1)), sep = "-"),
                      paste("label", vps$label.row, vps$label.col, sep = "-")),
                    clip = FALSE)

  gtable(c(list(grob.background, grob.title), grob.keys, grob.labels), lay, unit(widths, "mm"), unit(heights, "mm"))
}<|MERGE_RESOLUTION|>--- conflicted
+++ resolved
@@ -174,7 +174,6 @@
     values = scale_map(scale, breaks),
     labels = scale_labels(scale),
     stringsAsFactors = FALSE)
-<<<<<<< HEAD
 
   ## this is a quick fix for #118
   ## some scales have NA as na.value (e.g., size)
@@ -191,10 +190,7 @@
     key <- key[!is.na(breaks), , drop = FALSE]
   }
   
-=======
-  key <- key[!is.na(key$breaks), , drop = FALSE]
-  if (empty(key) || all(is.na(scale_breaks(scale)))) return(NULL)
->>>>>>> 9cd9483e
+  if (empty(key) || all(is.na(breaks))) return(NULL)
   names(key) <- c(scale$aesthetics[1], ".label")
 
   if (guide$reverse) key <- key[nrow(guide$key):1, ]
