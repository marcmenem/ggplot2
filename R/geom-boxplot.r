#' Box and whiskers plot.
#'
#' The upper and lower "hinges" correspond to the first and third quartiles
#' (the 25th and 75th percentiles). This differs slightly from the method used
#' by the \code{boxplot} function, and may be apparent with small samples.
#' See \code{\link{boxplot.stats}} for for more information on how hinge
#' positions are calculated for \code{boxplot}.
#'
#' The upper whisker extends from the hinge to the highest value that is within
#' 1.5 * IQR of the hinge, where IQR is the inter-quartile range, or distance
#' between the first and third quartiles. The lower whisker extends from the
#' hinge to the lowest value within 1.5 * IQR of the hinge. Data beyond the
#' end of the whiskers are outliers and plotted as points (as specified by Tukey).
#'
#' In a notched box plot, the notches extend \code{1.58 * IQR / sqrt(n)}.
#' This gives a roughly 95% confidence interval for comparing medians.
#' See McGill et al. (1978) for more details.
#'
#' @section Aesthetics:
#' \Sexpr[results=rd,stage=build]{ggplot2:::rd_aesthetics("geom", "boxplot")}
#'
#' @seealso \code{\link{stat_quantile}} to view quantiles conditioned on a
#'   continuous variable,  \code{\link{geom_jitter}} for another way to look
#'   at conditional distributions"
#' @inheritParams geom_point
#' @param outlier.colour colour for outlying points. Uses the default from geom_point().
#' @param outlier.shape shape of outlying points. Uses the default from geom_point().
#' @param outlier.size size of outlying points. Uses the default from geom_point().
#' @param notch if \code{FALSE} (default) make a standard box plot. If
#'    \code{TRUE}, make a notched box plot. Notches are used to compare groups;
#'    if the notches of two boxes do not overlap, this is strong evidence that
#'    the medians differ.
#' @param notchwidth for a notched box plot, width of the notch relative to
#'    the body (default 0.5)
#' @param varwidth if \code{FALSE} (default) make a standard box plot. If
#'    \code{TRUE}, boxes are drawn with widths proportional to the
#'    square-roots of the number of observations in the groups (possibly
#'    weighted, using the \code{weight} aesthetic).
#' @export
#'
#' @references McGill, R., Tukey, J. W. and Larsen, W. A. (1978) Variations of
#'     box plots. The American Statistician 32, 12-16.
#'
#' @examples
#' \donttest{
#' p <- ggplot(mtcars, aes(factor(cyl), mpg))
#'
#' p + geom_boxplot()
#' qplot(factor(cyl), mpg, data = mtcars, geom = "boxplot")
#'
#' p + geom_boxplot() + geom_jitter()
#' p + geom_boxplot() + coord_flip()
#' qplot(factor(cyl), mpg, data = mtcars, geom = "boxplot") +
#'   coord_flip()
#'
#' p + geom_boxplot(notch = TRUE)
#' p + geom_boxplot(notch = TRUE, notchwidth = .3)
#'
#' p + geom_boxplot(outlier.colour = "green", outlier.size = 3)
#'
#' # Add aesthetic mappings
#' # Note that boxplots are automatically dodged when any aesthetic is
#' # a factor
#' p + geom_boxplot(aes(fill = cyl))
#' p + geom_boxplot(aes(fill = factor(cyl)))
#' p + geom_boxplot(aes(fill = factor(vs)))
#' p + geom_boxplot(aes(fill = factor(am)))
#'
#' # Set aesthetics to fixed value
#' p + geom_boxplot(fill = "grey80", colour = "#3366FF")
#' qplot(factor(cyl), mpg, data = mtcars, geom = "boxplot",
#'   colour = I("#3366FF"))
#'
#' # Scales vs. coordinate transforms -------
#' # Scale transformations occur before the boxplot statistics are computed.
#' # Coordinate transformations occur afterwards.  Observe the effect on the
#' # number of outliers.
#' library(plyr) # to access round_any
#' m <- ggplot(movies, aes(y = votes, x = rating,
#'    group = round_any(rating, 0.5)))
#' m + geom_boxplot()
#' m + geom_boxplot() + scale_y_log10()
#' m + geom_boxplot() + coord_trans(y = "log10")
#' m + geom_boxplot() + scale_y_log10() + coord_trans(y = "log10")
#'
#' # Boxplots with continuous x:
#' # Use the group aesthetic to group observations in boxplots
#' qplot(year, budget, data = movies, geom = "boxplot")
#' qplot(year, budget, data = movies, geom = "boxplot",
#'   group = round_any(year, 10, floor))
#'
#' # Using precomputed statistics
#' # generate sample data
#' abc <- adply(matrix(rnorm(100), ncol = 5), 2, quantile, c(0, .25, .5, .75, 1))
#' b <- ggplot(abc, aes(x = X1, ymin = `0%`, lower = `25%`, middle = `50%`, upper = `75%`, ymax = `100%`))
#' b + geom_boxplot(stat = "identity")
#' b + geom_boxplot(stat = "identity") + coord_flip()
#' b + geom_boxplot(aes(fill = X1), stat = "identity")
<<<<<<< HEAD
#'
#' # Using varwidth
#' p + geom_boxplot(varwidth = TRUE)
#' qplot(factor(cyl), mpg, data = mtcars, geom = "boxplot", varwidth = TRUE)
#' }
geom_boxplot <- function (mapping = NULL, data = NULL, stat = "boxplot", position = "dodge",
outlier.colour = "black", outlier.shape = 16, outlier.size = 2,
notch = FALSE, notchwidth = .5, varwidth = FALSE, ...) {
  GeomBoxplot$new(mapping = mapping, data = data, stat = stat,
  position = position, outlier.colour = outlier.colour, outlier.shape = outlier.shape,
  outlier.size = outlier.size, notch = notch, notchwidth = notchwidth, varwidth = varwidth, ...)
=======
#' 
#' # Update the defaults for the outliers by changing the defaults for geom_point
#' 
#' p <- ggplot(mtcars, aes(factor(cyl), mpg))
#' p + geom_boxplot()
#' 
#' update_geom_defaults("point", list(shape = 1, colour = "red", size = 5))
#' p + geom_boxplot()
#' }
geom_boxplot <- function (mapping = NULL, data = NULL, stat = "boxplot", position = "dodge", 
outlier.colour = NULL, outlier.shape = NULL, outlier.size = NULL,
notch = FALSE, notchwidth = .5, ...) {
  
  outlier_defaults <- Geom$find('point')$default_aes()
  
  outlier.colour   <- outlier.colour %||% outlier_defaults$colour
  outlier.shape    <- outlier.shape  %||% outlier_defaults$shape
  outlier.size     <- outlier.size   %||% outlier_defaults$size
  
  GeomBoxplot$new(mapping = mapping, data = data, stat = stat, 
  position = position, outlier.colour = outlier.colour, outlier.shape = outlier.shape, 
  outlier.size = outlier.size, notch = notch, notchwidth = notchwidth, ...)
>>>>>>> 89c64207
}

GeomBoxplot <- proto(Geom, {
  objname <- "boxplot"

  reparameterise <- function(., df, params) {
    df$width <- df$width %||%
      params$width %||% (resolution(df$x, FALSE) * 0.9)

    if (!is.null(df$outliers)) {
      suppressWarnings({
        out_min <- vapply(df$outliers, min, numeric(1))
        out_max <- vapply(df$outliers, max, numeric(1))
      })

      df$ymin_final <- pmin(out_min, df$ymin)
      df$ymax_final <- pmax(out_max, df$ymax)
    }

    # if `varwidth` not requested or not available, don't use it
    if (is.null(params) || is.null(params$varwidth) || !params$varwidth || is.null(df$relvarwidth)) {
      df$xmin <- df$x - df$width / 2
      df$xmax <- df$x + df$width / 2
    } else {
      # make `relvarwidth` relative to the size of the largest group
      df$relvarwidth <- df$relvarwidth / max(df$relvarwidth)
      df$xmin <- df$x - df$relvarwidth * df$width / 2
      df$xmax <- df$x + df$relvarwidth * df$width / 2
    }
    df$width <- NULL
    if (!is.null(df$relvarwidth)) df$relvarwidth <- NULL

    df
  }

  draw <- function(., data, ..., fatten = 2, outlier.colour = NULL, outlier.shape = NULL, outlier.size = 2,
                   notch = FALSE, notchwidth = .5, varwidth = FALSE) {
    common <- data.frame(
      colour = data$colour,
      size = data$size,
      linetype = data$linetype,
      fill = alpha(data$fill, data$alpha),
      group = data$group,
      stringsAsFactors = FALSE
    )

    whiskers <- data.frame(
      x = data$x,
      xend = data$x,
      y = c(data$upper, data$lower),
      yend = c(data$ymax, data$ymin),
      alpha = NA,
      common)

    box <- data.frame(
      xmin = data$xmin,
      xmax = data$xmax,
      ymin = data$lower,
      y = data$middle,
      ymax = data$upper,
      ynotchlower = ifelse(notch, data$notchlower, NA),
      ynotchupper = ifelse(notch, data$notchupper, NA),
      notchwidth = notchwidth,
      alpha = data$alpha,
      common)

    if (!is.null(data$outliers) && length(data$outliers[[1]] >= 1)) {
      outliers <- data.frame(
        y = data$outliers[[1]],
        x = data$x[1],
        colour = outlier.colour %||% data$colour[1],
        shape = outlier.shape %||% data$shape[1],
        size = outlier.size %||% data$size[1],
        fill = NA,
        alpha = NA,
        stringsAsFactors = FALSE)
      outliers_grob <- GeomPoint$draw(outliers, ...)
    } else {
      outliers_grob <- NULL
    }

    ggname(.$my_name(), grobTree(
      outliers_grob,
      GeomSegment$draw(whiskers, ...),
      GeomCrossbar$draw(box, fatten = fatten, ...)
    ))
  }

  guide_geom <- function(.) "boxplot"
  draw_legend <- function(., data, ...)  {
    data <- aesdefaults(data, .$default_aes(), list(...))
    gp <- with(data, gpar(col=colour, fill=alpha(fill, alpha), lwd=size * .pt, lty = linetype))
    gTree(gp = gp, children = gList(
      linesGrob(0.5, c(0.1, 0.25)),
      linesGrob(0.5, c(0.75, 0.9)),
      rectGrob(height=0.5, width=0.75),
      linesGrob(c(0.125, 0.875), 0.5)
    ))
  }

  default_stat <- function(.) StatBoxplot
  default_pos <- function(.) PositionDodge
  default_aes <- function(.) aes(weight=1, colour="grey20", fill="white", size=0.5, alpha = NA, shape = 16, linetype = "solid")
  required_aes <- c("x", "lower", "upper", "middle", "ymin", "ymax")

})<|MERGE_RESOLUTION|>--- conflicted
+++ resolved
@@ -96,42 +96,34 @@
 #' b + geom_boxplot(stat = "identity")
 #' b + geom_boxplot(stat = "identity") + coord_flip()
 #' b + geom_boxplot(aes(fill = X1), stat = "identity")
-<<<<<<< HEAD
 #'
 #' # Using varwidth
 #' p + geom_boxplot(varwidth = TRUE)
 #' qplot(factor(cyl), mpg, data = mtcars, geom = "boxplot", varwidth = TRUE)
-#' }
-geom_boxplot <- function (mapping = NULL, data = NULL, stat = "boxplot", position = "dodge",
-outlier.colour = "black", outlier.shape = 16, outlier.size = 2,
-notch = FALSE, notchwidth = .5, varwidth = FALSE, ...) {
-  GeomBoxplot$new(mapping = mapping, data = data, stat = stat,
-  position = position, outlier.colour = outlier.colour, outlier.shape = outlier.shape,
-  outlier.size = outlier.size, notch = notch, notchwidth = notchwidth, varwidth = varwidth, ...)
-=======
-#' 
+#'
 #' # Update the defaults for the outliers by changing the defaults for geom_point
-#' 
+#'
 #' p <- ggplot(mtcars, aes(factor(cyl), mpg))
 #' p + geom_boxplot()
-#' 
+#'
 #' update_geom_defaults("point", list(shape = 1, colour = "red", size = 5))
 #' p + geom_boxplot()
 #' }
-geom_boxplot <- function (mapping = NULL, data = NULL, stat = "boxplot", position = "dodge", 
-outlier.colour = NULL, outlier.shape = NULL, outlier.size = NULL,
-notch = FALSE, notchwidth = .5, ...) {
-  
+geom_boxplot <- function (mapping = NULL, data = NULL, stat = "boxplot",
+                          position = "dodge", outlier.colour = NULL,
+                          outlier.shape = NULL, outlier.size = NULL,
+                          notch = FALSE, notchwidth = .5, ...) {
+
   outlier_defaults <- Geom$find('point')$default_aes()
-  
+
   outlier.colour   <- outlier.colour %||% outlier_defaults$colour
   outlier.shape    <- outlier.shape  %||% outlier_defaults$shape
   outlier.size     <- outlier.size   %||% outlier_defaults$size
-  
-  GeomBoxplot$new(mapping = mapping, data = data, stat = stat, 
-  position = position, outlier.colour = outlier.colour, outlier.shape = outlier.shape, 
-  outlier.size = outlier.size, notch = notch, notchwidth = notchwidth, ...)
->>>>>>> 89c64207
+
+  GeomBoxplot$new(mapping = mapping, data = data, stat = stat,
+    position = position, outlier.colour = outlier.colour,
+    outlier.shape = outlier.shape, outlier.size = outlier.size, notch = notch,
+    notchwidth = notchwidth, ...)
 }
 
 GeomBoxplot <- proto(Geom, {
