#' Continuous position scales (x & y).
#' 
#' @param ... common continuous scale parameters: \code{name}, \code{breaks},
#'  \code{labels}, \code{na.value}, \code{limits} and \code{trans}.  See
#'  \code{\link{continuous_scale}} for more details
#' @seealso \code{\link{scale_discrete}} for discrete position scales
#' @rdname scale_continuous
#' @export
#' @examples
#' (m <- qplot(rating, votes, data=subset(movies, votes > 1000), na.rm = T))
#' 
#' # Manipulating the default position scales lets you:
#'
#' #  * change the axis labels
#' m + scale_y_continuous("number of votes")
#' m + scale_y_continuous(expression(votes^alpha))
#' 
#' #  * modify the axis limits
#' m + scale_y_continuous(limits=c(0, 5000))
#' m + scale_y_continuous(limits=c(1000, 10000))
#' m + scale_x_continuous(limits=c(7, 8))
#' 
#' # you can also use the short hand functions xlim and ylim
#' m + ylim(0, 5000)
#' m + ylim(1000, 10000)
#' m + xlim(7, 8)
#'
#' #  * choose where the ticks appear
#' m + scale_x_continuous(breaks=1:10)
#' m + scale_x_continuous(breaks=c(1,3,7,9))
#'
#' #  * manually label the ticks
#' m + scale_x_continuous(breaks=c(2,5,8), labels=c("two", "five", "eight"))
#' m + scale_x_continuous(breaks=c(2,5,8), labels=c("horrible", "ok", "awesome"))
#' m + scale_x_continuous(breaks=c(2,5,8), labels=expression(Alpha, Beta, Omega))
#' 
#' # There are also a wide range of transformations you can use:
#' m + scale_y_log10()
#' m + scale_y_sqrt()
#' m + scale_y_reverse()
#' # see ?transformer for a full list
#' 
#' # You can control the formatting of the labels with the formatter
#' # argument.  Some common formats are built into the scales package:
#' x <- rnorm(10) * 100000
#' y <- seq(0, 1, length = 10)
#' p <- qplot(x, y)
#' library(scales)
#' p + scale_y_continuous(labels = percent)
#' p + scale_y_continuous(labels = dollar)
#' p + scale_x_continuous(labels = comma)
#' 
#' # qplot allows you to do some of this with a little less typing:
#' #   * axis limits
#' qplot(rating, votes, data=movies, ylim=c(1e4, 5e4))
#' #   * axis labels
#' qplot(rating, votes, data=movies, xlab="My x axis", ylab="My y axis")
#' #   * log scaling
#' qplot(rating, votes, data=movies, log="xy")
scale_x_continuous <- function(..., expand = c(0.05, 0)) {
<<<<<<< HEAD
  continuous_scale(c("x", "xmin", "xmax", "xend"), "position_c", identity,
    ..., expand = expand, guide = "none")
=======
  continuous_scale(c("x", "xmin", "xmax", "xend", "xintercept"), "position_c", identity,
    ..., expand = expand, legend = FALSE)
>>>>>>> 6d9da699
}

#' @rdname scale_continuous
#' @export
scale_y_continuous <- function(..., expand = c(0.05, 0)) {
<<<<<<< HEAD
  continuous_scale(c("y", "ymin", "ymax", "yend"), "position_c", identity,
    ..., expand = expand, guide = "none")
=======
  continuous_scale(c("y", "ymin", "ymax", "yend", "yintercept"), "position_c", identity,
    ..., expand = expand, legend = FALSE)
>>>>>>> 6d9da699
}


# Position aesthetics don't map, because the coordinate system takes
# care of it. But they do need to be made in to doubles, so stat methods
# can tell the difference between continuous and discrete data.
#' @S3method scale_map position_c
scale_map.position_c <- function(scale, x) {
  as.numeric(x)
}

# Transformed scales ---------------------------------------------------------

#' @rdname scale_continuous
#' @export
scale_x_log10 <- function(...) {
  scale_x_continuous(..., trans = log10_trans())
}
#' @rdname scale_continuous
#' @export
scale_y_log10 <- function(...) {
  scale_y_continuous(..., trans = log10_trans())
}
#' @rdname scale_continuous
#' @export
scale_x_reverse <- function(...) {
  scale_x_continuous(..., trans = reverse_trans())
}
#' @rdname scale_continuous
#' @export
scale_y_reverse <- function(...) {
  scale_y_continuous(..., trans = reverse_trans())
}
#' @rdname scale_continuous
#' @export
scale_x_sqrt <- function(...) {
  scale_x_continuous(..., trans = sqrt_trans())
}
#' @rdname scale_continuous
#' @export
scale_y_sqrt <- function(...) {
  scale_y_continuous(..., trans = sqrt_trans())
}<|MERGE_RESOLUTION|>--- conflicted
+++ resolved
@@ -58,25 +58,15 @@
 #' #   * log scaling
 #' qplot(rating, votes, data=movies, log="xy")
 scale_x_continuous <- function(..., expand = c(0.05, 0)) {
-<<<<<<< HEAD
-  continuous_scale(c("x", "xmin", "xmax", "xend"), "position_c", identity,
+  continuous_scale(c("x", "xmin", "xmax", "xend", "xintercept"), "position_c", identity,
     ..., expand = expand, guide = "none")
-=======
-  continuous_scale(c("x", "xmin", "xmax", "xend", "xintercept"), "position_c", identity,
-    ..., expand = expand, legend = FALSE)
->>>>>>> 6d9da699
 }
 
 #' @rdname scale_continuous
 #' @export
 scale_y_continuous <- function(..., expand = c(0.05, 0)) {
-<<<<<<< HEAD
-  continuous_scale(c("y", "ymin", "ymax", "yend"), "position_c", identity,
+  continuous_scale(c("y", "ymin", "ymax", "yend", "yintercept"), "position_c", identity,
     ..., expand = expand, guide = "none")
-=======
-  continuous_scale(c("y", "ymin", "ymax", "yend", "yintercept"), "position_c", identity,
-    ..., expand = expand, legend = FALSE)
->>>>>>> 6d9da699
 }
 
 
