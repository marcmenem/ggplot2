--- conflicted
+++ resolved
@@ -219,16 +219,6 @@
 gtable_viewport <- function(x) {
   layout_vp <- viewport(layout = gtable_layout(x), name = x$name)
   vp <- function(i) {
-<<<<<<< HEAD
-    with(x$layout[i, ], {
-      if (!exists("b")) b <- t
-      if (!exists("r")) r <- l
-      viewport(name = paste(name, t, l, sep = "-"), 
-        layout.pos.row = t:b,
-        layout.pos.col = l:r,
-        clip = clip
-      )})
-=======
     vp <- x$layout[i, ]
     viewport(
       name = paste(vp$name, vp$t, vp$l, sep = "-"), 
@@ -236,7 +226,6 @@
       layout.pos.col = vp$l:vp$r, 
       clip = vp$clip
     )
->>>>>>> 709a172c
   }
   children_vp <- do.call("vpList", llply(seq_along(x$grobs), vp))
   vpTree(layout_vp, children_vp)
